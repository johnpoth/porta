# This file is auto-generated from the current state of the database. Instead
# of editing this file, please use the migrations feature of Active Record to
# incrementally modify your database, and then regenerate this schema definition.
#
# Note that this schema.rb definition is the authoritative source for your
# database schema. If you need to create the application database on another
# system, you should be using db:schema:load, not running all the migrations
# from scratch. The latter is a flawed and unsustainable approach (the more migrations
# you'll amass, the slower it'll run and the greater likelihood for issues).
#
# It's strongly recommended that you check this file into your version control system.

ActiveRecord::Schema.define(version: 20181210222627) do

  create_table "access_tokens", id: :bigint, force: :cascade, options: "ENGINE=InnoDB DEFAULT CHARSET=utf8 COLLATE=utf8_bin" do |t|
    t.bigint "owner_id",                                  null: false
    t.string "owner_type",               default: "User", null: false
    t.text   "scopes",     limit: 65535
    t.string "value",                                     null: false
    t.string "name",                                      null: false
    t.string "permission",                                null: false
    t.bigint "tenant_id"
    t.index ["owner_id", "owner_type"], name: "idx_auth_tokens_of_user", using: :btree
    t.index ["value", "owner_id", "owner_type"], name: "idx_value_auth_tokens_of_user", unique: true, using: :btree
  end

  create_table "accounts", id: :bigint, force: :cascade, options: "ENGINE=InnoDB DEFAULT CHARSET=utf8 COLLATE=utf8_bin" do |t|
    t.string   "org_name",                                                                               default: "",    null: false
    t.string   "org_legaladdress",                                                                       default: ""
    t.datetime "created_at",                                                                                             null: false
    t.datetime "updated_at"
    t.boolean  "provider",                                                                               default: false
    t.boolean  "buyer",                                                                                  default: false
    t.bigint   "country_id"
    t.bigint   "provider_account_id"
    t.string   "domain"
    t.string   "telephone_number"
    t.string   "site_access_code"
    t.string   "credit_card_partial_number",                      limit: 4
    t.date     "credit_card_expires_on"
    t.string   "credit_card_auth_code"
    t.string   "payment_gateway_type"
    t.string   "payment_gateway_options"
    t.boolean  "master"
    t.string   "billing_address_name"
    t.string   "billing_address_address1"
    t.string   "billing_address_address2"
    t.string   "billing_address_city"
    t.string   "billing_address_state"
    t.string   "billing_address_country"
    t.string   "billing_address_zip"
    t.string   "billing_address_phone"
    t.string   "org_legaladdress_cont"
    t.string   "city"
    t.string   "state_region"
    t.string   "state"
    t.boolean  "paid",                                                                                   default: false
    t.datetime "paid_at"
    t.boolean  "signs_legal_terms",                                                                      default: true
    t.string   "timezone"
    t.boolean  "delta",                                                                                  default: true,  null: false
    t.string   "from_email"
    t.string   "primary_business"
    t.string   "business_category"
    t.string   "zip"
    t.text     "extra_fields",                                    limit: 65535
    t.string   "vat_code"
    t.string   "fiscal_code"
    t.decimal  "vat_rate",                                                      precision: 20, scale: 2
    t.text     "invoice_footnote",                                limit: 65535
    t.text     "vat_zero_text",                                   limit: 65535
    t.bigint   "default_account_plan_id"
    t.bigint   "default_service_id"
    t.string   "credit_card_authorize_net_payment_profile_token"
    t.bigint   "tenant_id"
    t.string   "self_domain"
    t.string   "service_preffix"
    t.string   "s3_prefix"
    t.integer  "prepared_assets_version"
    t.boolean  "sample_data"
    t.integer  "proxy_configs_file_size"
    t.datetime "proxy_configs_updated_at"
    t.string   "proxy_configs_content_type"
    t.string   "proxy_configs_file_name"
    t.string   "support_email"
    t.string   "finance_support_email"
    t.string   "billing_address_first_name"
    t.string   "billing_address_last_name"
    t.boolean  "email_all_users",                                                                        default: false
    t.bigint   "partner_id"
    t.string   "proxy_configs_conf_file_name"
    t.string   "proxy_configs_conf_content_type"
    t.integer  "proxy_configs_conf_file_size"
    t.datetime "proxy_configs_conf_updated_at"
    t.datetime "hosted_proxy_deployed_at"
    t.string   "po_number"
    t.datetime "deleted_at"
    t.datetime "state_changed_at"
    t.bigint   "first_admin_id"
    t.index ["default_service_id"], name: "index_accounts_on_default_service_id", using: :btree
    t.index ["domain", "deleted_at"], name: "index_accounts_on_domain_and_deleted_at", using: :btree
    t.index ["domain", "state_changed_at"], name: "index_accounts_on_domain_and_state_changed_at", using: :btree
    t.index ["domain"], name: "index_accounts_on_domain", unique: true, using: :btree
    t.index ["master"], name: "index_accounts_on_master", unique: true, using: :btree
    t.index ["provider_account_id", "created_at"], name: "index_accounts_on_provider_account_id_and_created_at", using: :btree
    t.index ["provider_account_id", "state"], name: "index_accounts_on_provider_account_id_and_state", using: :btree
    t.index ["provider_account_id"], name: "index_accounts_on_provider_account_id", using: :btree
    t.index ["self_domain", "deleted_at"], name: "index_accounts_on_self_domain_and_deleted_at", using: :btree
    t.index ["self_domain", "state_changed_at"], name: "index_accounts_on_self_domain_and_state_changed_at", using: :btree
    t.index ["self_domain"], name: "index_accounts_on_self_domain", unique: true, using: :btree
    t.index ["state", "deleted_at"], name: "index_accounts_on_state_and_deleted_at", using: :btree
    t.index ["state", "state_changed_at"], name: "index_accounts_on_state_and_state_changed_at", using: :btree
  end

  create_table "alerts", id: :bigint, force: :cascade, options: "ENGINE=InnoDB DEFAULT CHARSET=utf8 COLLATE=utf8_bin" do |t|
    t.bigint   "account_id",                                         null: false
    t.datetime "timestamp",                                          null: false
    t.string   "state",                                              null: false
    t.bigint   "cinstance_id",                                       null: false
    t.decimal  "utilization",                precision: 6, scale: 2, null: false
    t.integer  "level",                                              null: false
    t.bigint   "alert_id",                                           null: false
    t.text     "message",      limit: 65535
    t.bigint   "tenant_id"
    t.bigint   "service_id"
    t.index ["account_id", "service_id", "state", "cinstance_id"], name: "index_alerts_with_service_id", using: :btree
    t.index ["cinstance_id"], name: "index_alerts_on_cinstance_id", using: :btree
    t.index ["timestamp"], name: "index_alerts_on_timestamp", using: :btree
  end

<<<<<<< HEAD
  add_index "alerts", ["account_id", "service_id", "state", "cinstance_id"], name: "index_alerts_with_service_id", using: :btree
  add_index "alerts", ["cinstance_id"], name: "index_alerts_on_cinstance_id", using: :btree
  add_index "alerts", ["timestamp"], name: "index_alerts_on_timestamp", using: :btree

  create_table "api_docs_services", force: :cascade do |t|
    t.integer  "account_id",               limit: 8
    t.integer  "tenant_id",                limit: 8
    t.string   "name",                     limit: 255
    t.text     "body",                     limit: 1073741823
=======
  create_table "api_docs_services", id: :bigint, force: :cascade, options: "ENGINE=InnoDB DEFAULT CHARSET=utf8 COLLATE=utf8_bin" do |t|
    t.bigint   "account_id"
    t.bigint   "tenant_id"
    t.string   "name"
    t.text     "body",                     limit: 4294967295
>>>>>>> bf045112
    t.text     "description",              limit: 65535
    t.boolean  "published",                                   default: false
    t.datetime "created_at"
    t.datetime "updated_at"
    t.string   "system_name"
    t.string   "base_path"
    t.string   "swagger_version"
    t.boolean  "skip_swagger_validations",                    default: false
    t.bigint   "service_id"
    t.boolean  "discovered"
    t.index ["service_id"], name: "fk_rails_e4d18239f1", using: :btree
  end

  create_table "application_keys", id: :bigint, force: :cascade, options: "ENGINE=InnoDB DEFAULT CHARSET=utf8 COLLATE=utf8_bin" do |t|
    t.bigint   "application_id", null: false
    t.string   "value",          null: false
    t.datetime "created_at"
    t.datetime "updated_at"
    t.bigint   "tenant_id"
    t.index ["application_id", "value"], name: "index_application_keys_on_application_id_and_value", unique: true, using: :btree
  end

  create_table "audits", id: :bigint, force: :cascade, options: "ENGINE=InnoDB DEFAULT CHARSET=utf8 COLLATE=utf8_bin" do |t|
    t.bigint   "auditable_id"
    t.string   "auditable_type"
    t.bigint   "user_id"
    t.string   "user_type"
    t.string   "username"
    t.string   "action"
    t.integer  "version",                       default: 0
    t.datetime "created_at"
    t.bigint   "tenant_id"
    t.bigint   "provider_id"
    t.string   "kind"
    t.text     "audited_changes", limit: 65535
    t.text     "comment",         limit: 65535
    t.integer  "associated_id"
    t.string   "associated_type"
    t.string   "remote_address"
    t.string   "request_uuid"
    t.index ["action"], name: "index_audits_on_action", using: :btree
    t.index ["associated_id", "associated_type"], name: "associated_index", using: :btree
    t.index ["auditable_id", "auditable_type"], name: "auditable_index", using: :btree
    t.index ["created_at"], name: "index_audits_on_created_at", using: :btree
    t.index ["kind"], name: "index_audits_on_kind", using: :btree
    t.index ["provider_id"], name: "index_audits_on_provider_id", using: :btree
    t.index ["request_uuid"], name: "index_audits_on_request_uuid", using: :btree
    t.index ["user_id", "user_type"], name: "user_index", using: :btree
    t.index ["version"], name: "index_audits_on_version", using: :btree
  end

  create_table "authentication_providers", id: :bigint, force: :cascade, options: "ENGINE=InnoDB DEFAULT CHARSET=utf8 COLLATE=utf8_bin" do |t|
    t.string   "name"
    t.string   "system_name"
    t.string   "client_id"
    t.string   "client_secret"
    t.string   "token_url"
    t.string   "user_info_url"
    t.string   "authorize_url"
    t.string   "site"
    t.bigint   "account_id"
    t.datetime "created_at"
    t.datetime "updated_at"
    t.bigint   "tenant_id"
    t.string   "identifier_key",                    default: "id"
    t.string   "username_key",                      default: "login"
    t.boolean  "trust_email",                       default: false
    t.string   "kind"
    t.boolean  "published",                         default: false
    t.string   "branding_state"
    t.string   "type"
    t.boolean  "skip_ssl_certificate_verification", default: false
    t.string   "account_type",                      default: "developer", null: false
    t.boolean  "automatically_approve_accounts",    default: false
    t.index ["account_id", "system_name"], name: "index_authentication_providers_on_account_id_and_system_name", unique: true, using: :btree
    t.index ["account_id"], name: "index_authentication_providers_on_account_id", using: :btree
  end

  create_table "backend_events", id: false, force: :cascade, options: "ENGINE=InnoDB DEFAULT CHARSET=utf8 COLLATE=utf8_bin" do |t|
    t.bigint   "id",                       null: false
    t.text     "data",       limit: 65535
    t.datetime "created_at",               null: false
    t.datetime "updated_at",               null: false
    t.index ["id"], name: "index_backend_events_on_id", unique: true, using: :btree
  end

  create_table "billing_locks", primary_key: "account_id", id: :bigint, force: :cascade, options: "ENGINE=InnoDB DEFAULT CHARSET=utf8 COLLATE=utf8_bin" do |t|
    t.datetime "created_at", null: false
  end

  create_table "billing_strategies", id: :bigint, force: :cascade, options: "ENGINE=InnoDB DEFAULT CHARSET=utf8 COLLATE=utf8_bin" do |t|
    t.bigint   "account_id"
    t.boolean  "prepaid",              default: false
    t.boolean  "charging_enabled",     default: false
    t.integer  "charging_retry_delay", default: 3
    t.integer  "charging_retry_times", default: 3
    t.datetime "created_at"
    t.datetime "updated_at"
    t.string   "numbering_period",     default: "monthly"
    t.string   "currency",             default: "USD"
    t.bigint   "tenant_id"
    t.string   "type"
    t.index ["account_id"], name: "index_billing_strategies_on_account_id", using: :btree
  end

  create_table "categories", id: :bigint, force: :cascade, options: "ENGINE=InnoDB DEFAULT CHARSET=utf8 COLLATE=utf8_bin" do |t|
    t.bigint   "category_type_id"
    t.bigint   "parent_id"
    t.string   "name"
    t.datetime "created_at"
    t.datetime "updated_at"
    t.bigint   "account_id"
    t.bigint   "tenant_id"
    t.index ["account_id"], name: "index_categories_on_account_id", using: :btree
  end

  create_table "category_types", id: :bigint, force: :cascade, options: "ENGINE=InnoDB DEFAULT CHARSET=utf8 COLLATE=utf8_bin" do |t|
    t.string   "name"
    t.datetime "created_at"
    t.datetime "updated_at"
    t.bigint   "account_id"
    t.bigint   "tenant_id"
    t.index ["account_id"], name: "index_category_types_on_account_id", using: :btree
  end

  create_table "cinstances", id: :bigint, force: :cascade, options: "ENGINE=InnoDB DEFAULT CHARSET=utf8 COLLATE=utf8_bin" do |t|
    t.bigint   "plan_id",                                                                               null: false
    t.bigint   "user_account_id"
    t.string   "user_key",                 limit: 256
    t.string   "provider_public_key"
    t.datetime "created_at",                                                                            null: false
    t.datetime "updated_at"
    t.string   "state",                                                                                 null: false
    t.text     "description",              limit: 65535
    t.datetime "paid_until"
    t.string   "application_id"
    t.string   "name"
    t.datetime "trial_period_expires_at"
    t.decimal  "setup_fee",                              precision: 20, scale: 2, default: "0.0"
    t.string   "type",                                                            default: "Cinstance", null: false
    t.text     "redirect_url",             limit: 65535
    t.datetime "variable_cost_paid_until"
    t.text     "extra_fields",             limit: 65535
    t.boolean  "end_user_required"
    t.bigint   "tenant_id"
    t.string   "create_origin"
    t.datetime "first_traffic_at"
    t.datetime "first_daily_traffic_at"
    t.bigint   "service_id"
    t.datetime "accepted_at"
    t.index ["application_id"], name: "index_cinstances_on_application_id", using: :btree
    t.index ["plan_id"], name: "fk_ct_contract_id", using: :btree
    t.index ["type", "plan_id", "service_id", "state"], name: "index_cinstances_on_type_and_plan_id_and_service_id_and_state", using: :btree
    t.index ["type", "service_id", "created_at"], name: "index_cinstances_on_type_and_service_id_and_created_at", using: :btree
    t.index ["type", "service_id", "plan_id", "state"], name: "index_cinstances_on_type_and_service_id_and_plan_id_and_state", using: :btree
    t.index ["type", "service_id", "state", "first_traffic_at"], name: "idx_cinstances_service_state_traffic", using: :btree
    t.index ["user_account_id"], name: "fk_ct_user_account_id", using: :btree
    t.index ["user_key"], name: "index_cinstances_on_user_key", length: { user_key: 255 }, using: :btree
  end

  create_table "cms_files", id: :bigint, force: :cascade, options: "ENGINE=InnoDB DEFAULT CHARSET=utf8 COLLATE=utf8_bin" do |t|
    t.bigint   "provider_id",             null: false
    t.bigint   "section_id"
    t.bigint   "tenant_id"
    t.datetime "attachment_updated_at"
    t.string   "attachment_content_type"
    t.bigint   "attachment_file_size"
    t.string   "attachment_file_name"
    t.string   "random_secret"
    t.string   "path"
    t.boolean  "downloadable"
    t.datetime "created_at"
    t.datetime "updated_at"
    t.index ["provider_id", "path"], name: "index_cms_files_on_provider_id_and_path", using: :btree
    t.index ["provider_id"], name: "index_cms_files_on_provider_id", using: :btree
    t.index ["section_id"], name: "index_cms_files_on_section_id", using: :btree
  end

  create_table "cms_group_sections", id: :bigint, force: :cascade, options: "ENGINE=InnoDB DEFAULT CHARSET=utf8 COLLATE=utf8_bin" do |t|
    t.bigint "group_id"
    t.bigint "section_id"
    t.bigint "tenant_id"
    t.index ["group_id"], name: "index_cms_group_sections_on_group_id", using: :btree
  end

  create_table "cms_groups", id: :bigint, force: :cascade, options: "ENGINE=InnoDB DEFAULT CHARSET=utf8 COLLATE=utf8_bin" do |t|
    t.bigint   "tenant_id"
    t.bigint   "provider_id", null: false
    t.string   "name"
    t.datetime "created_at"
    t.datetime "updated_at"
    t.index ["provider_id"], name: "index_cms_groups_on_provider_id", using: :btree
  end

  create_table "cms_permissions", id: :bigint, force: :cascade, options: "ENGINE=InnoDB DEFAULT CHARSET=utf8 COLLATE=utf8_bin" do |t|
    t.bigint   "tenant_id"
    t.bigint   "account_id"
    t.string   "name"
    t.datetime "created_at"
    t.datetime "updated_at"
    t.bigint   "group_id"
    t.index ["account_id"], name: "index_cms_permissions_on_account_id", using: :btree
  end

  create_table "cms_redirects", id: :bigint, force: :cascade, options: "ENGINE=InnoDB DEFAULT CHARSET=utf8 COLLATE=utf8_bin" do |t|
    t.bigint   "provider_id", null: false
    t.string   "source",      null: false
    t.string   "target",      null: false
    t.datetime "created_at"
    t.datetime "updated_at"
    t.bigint   "tenant_id"
    t.index ["provider_id", "source"], name: "index_cms_redirects_on_provider_id_and_source", using: :btree
    t.index ["provider_id"], name: "index_cms_redirects_on_provider_id", using: :btree
  end

  create_table "cms_sections", id: :bigint, force: :cascade, options: "ENGINE=InnoDB DEFAULT CHARSET=utf8 COLLATE=utf8_bin" do |t|
    t.bigint   "provider_id",                           null: false
    t.bigint   "tenant_id"
    t.bigint   "parent_id"
    t.string   "partial_path"
    t.string   "title"
    t.string   "system_name"
    t.datetime "created_at"
    t.datetime "updated_at"
    t.boolean  "public",       default: true
    t.string   "type",         default: "CMS::Section"
    t.index ["parent_id"], name: "index_cms_sections_on_parent_id", using: :btree
    t.index ["provider_id"], name: "index_cms_sections_on_provider_id", using: :btree
  end

  create_table "cms_templates", id: :bigint, force: :cascade, options: "ENGINE=InnoDB DEFAULT CHARSET=utf8 COLLATE=utf8_bin" do |t|
    t.bigint   "provider_id",                                      null: false
    t.bigint   "tenant_id"
    t.bigint   "section_id"
    t.string   "type"
    t.string   "path"
    t.string   "title"
    t.string   "system_name"
    t.text     "published",       limit: 16777215
    t.text     "draft",           limit: 16777215
    t.boolean  "liquid_enabled"
    t.string   "content_type"
    t.datetime "created_at"
    t.datetime "updated_at"
    t.bigint   "layout_id"
    t.text     "options",         limit: 65535
    t.string   "updated_by"
    t.string   "handler"
    t.boolean  "searchable",                       default: false
    t.string   "rails_view_path"
    t.index ["provider_id", "path"], name: "index_cms_templates_on_provider_id_and_path", using: :btree
    t.index ["provider_id", "rails_view_path"], name: "index_cms_templates_on_provider_id_and_rails_view_path", using: :btree
    t.index ["provider_id", "system_name"], name: "index_cms_templates_on_provider_id_and_system_name", using: :btree
    t.index ["provider_id", "type"], name: "index_cms_templates_on_provider_id_type", using: :btree
    t.index ["section_id"], name: "index_cms_templates_on_section_id", using: :btree
    t.index ["type"], name: "index_cms_templates_on_type", using: :btree
  end

  create_table "cms_templates_versions", id: :bigint, force: :cascade, options: "ENGINE=InnoDB DEFAULT CHARSET=utf8 COLLATE=utf8_bin" do |t|
    t.bigint   "provider_id",                                     null: false
    t.bigint   "tenant_id"
    t.bigint   "section_id"
    t.string   "type"
    t.string   "path"
    t.string   "title"
    t.string   "system_name"
    t.text     "published",      limit: 16777215
    t.text     "draft",          limit: 16777215
    t.boolean  "liquid_enabled"
    t.string   "content_type"
    t.datetime "created_at"
    t.datetime "updated_at"
    t.bigint   "layout_id"
    t.bigint   "template_id"
    t.string   "template_type"
    t.text     "options",        limit: 65535
    t.string   "updated_by"
    t.string   "handler"
    t.boolean  "searchable",                      default: false
    t.index ["provider_id", "type"], name: "index_cms_templates_versions_on_provider_id_type", using: :btree
    t.index ["template_id", "template_type"], name: "by_template", using: :btree
  end

  create_table "configuration_values", id: :bigint, force: :cascade, options: "ENGINE=InnoDB DEFAULT CHARSET=utf8 COLLATE=utf8_bin" do |t|
    t.bigint   "configurable_id"
    t.string   "configurable_type", limit: 50
    t.string   "name"
    t.string   "value"
    t.datetime "created_at"
    t.datetime "updated_at"
    t.bigint   "tenant_id"
    t.index ["configurable_id", "configurable_type", "name"], name: "index_on_configurable_and_name", unique: true, using: :btree
    t.index ["configurable_id", "configurable_type"], name: "index_on_configurable", using: :btree
  end

  create_table "countries", id: :bigint, force: :cascade, options: "ENGINE=InnoDB DEFAULT CHARSET=utf8 COLLATE=utf8_bin" do |t|
    t.string   "code"
    t.string   "name"
    t.string   "currency"
    t.decimal  "tax_rate",   precision: 5, scale: 2, default: "0.0", null: false
    t.datetime "created_at"
    t.datetime "updated_at"
    t.integer  "tenant_id"
    t.boolean  "enabled",                            default: true
    t.index ["code"], name: "index_countries_on_code", using: :btree
  end

  create_table "end_user_plans", id: :bigint, force: :cascade, options: "ENGINE=InnoDB DEFAULT CHARSET=utf8 COLLATE=utf8_bin" do |t|
    t.bigint   "service_id", null: false
    t.string   "name",       null: false
    t.datetime "created_at"
    t.datetime "updated_at"
    t.bigint   "tenant_id"
  end

  create_table "event_store_events", id: :bigint, force: :cascade, options: "ENGINE=InnoDB DEFAULT CHARSET=utf8 COLLATE=utf8_bin" do |t|
    t.string   "stream",                       null: false
    t.string   "event_type",                   null: false
    t.string   "event_id",                     null: false
    t.text     "metadata",    limit: 16777215
    t.text     "data",        limit: 65535
    t.datetime "created_at",                   null: false
    t.bigint   "provider_id"
    t.bigint   "tenant_id"
    t.index ["created_at"], name: "index_event_store_events_on_created_at", using: :btree
    t.index ["event_id"], name: "index_event_store_events_on_event_id", unique: true, using: :btree
    t.index ["provider_id"], name: "index_event_store_events_on_provider_id", using: :btree
    t.index ["stream"], name: "index_event_store_events_on_stream", using: :btree
  end

  create_table "features", id: :bigint, force: :cascade, options: "ENGINE=InnoDB DEFAULT CHARSET=utf8 COLLATE=utf8_bin" do |t|
    t.bigint   "featurable_id"
    t.string   "name"
    t.text     "description",     limit: 65535
    t.datetime "created_at"
    t.datetime "updated_at"
    t.string   "system_name"
    t.boolean  "visible",                       default: true,              null: false
    t.string   "featurable_type",               default: "Service",         null: false
    t.string   "scope",                         default: "ApplicationPlan", null: false
    t.bigint   "tenant_id"
    t.index ["featurable_type", "featurable_id"], name: "index_features_on_featurable_type_and_featurable_id", using: :btree
    t.index ["featurable_type"], name: "index_features_on_featurable_type", using: :btree
    t.index ["scope"], name: "index_features_on_scope", using: :btree
    t.index ["system_name"], name: "index_features_on_system_name", using: :btree
  end

  create_table "features_plans", id: false, force: :cascade, options: "ENGINE=InnoDB DEFAULT CHARSET=utf8 COLLATE=utf8_bin" do |t|
    t.bigint "plan_id",    null: false
    t.bigint "feature_id", null: false
    t.string "plan_type",  null: false
    t.bigint "tenant_id"
    t.index ["plan_id", "feature_id"], name: "index_features_plans_on_plan_id_and_feature_id", using: :btree
  end

  create_table "fields_definitions", id: :bigint, force: :cascade, options: "ENGINE=InnoDB DEFAULT CHARSET=utf8 COLLATE=utf8_bin" do |t|
    t.bigint   "account_id"
    t.datetime "created_at"
    t.datetime "updated_at"
    t.string   "target"
    t.boolean  "hidden",                   default: false
    t.boolean  "required",                 default: false
    t.string   "label"
    t.string   "name"
    t.text     "choices",    limit: 65535
    t.text     "hint",       limit: 65535
    t.boolean  "read_only",                default: false
    t.integer  "pos"
    t.bigint   "tenant_id"
    t.index ["account_id"], name: "index_fields_definitions_on_account_id", using: :btree
  end

  create_table "forums", id: :bigint, force: :cascade, options: "ENGINE=InnoDB DEFAULT CHARSET=utf8 COLLATE=utf8_bin" do |t|
    t.string  "name"
    t.string  "description"
    t.integer "topics_count",                   default: 0
    t.integer "posts_count",                    default: 0
    t.integer "position",                       default: 0
    t.text    "description_html", limit: 65535
    t.string  "state",                          default: "public"
    t.string  "permalink"
    t.bigint  "account_id"
    t.bigint  "tenant_id"
    t.index ["permalink"], name: "index_forums_on_site_id_and_permalink", using: :btree
    t.index ["position"], name: "index_forums_on_position_and_site_id", using: :btree
  end

  create_table "go_live_states", id: :bigint, force: :cascade, options: "ENGINE=InnoDB DEFAULT CHARSET=utf8 COLLATE=utf8_bin" do |t|
    t.bigint   "account_id"
    t.datetime "created_at",                               null: false
    t.datetime "updated_at",                               null: false
    t.text     "steps",      limit: 65535
    t.string   "recent"
    t.boolean  "finished",                 default: false
    t.bigint   "tenant_id"
    t.index ["account_id"], name: "index_go_live_states_on_account_id", using: :btree
  end

  create_table "invitations", id: :bigint, force: :cascade, options: "ENGINE=InnoDB DEFAULT CHARSET=utf8 COLLATE=utf8_bin" do |t|
    t.string   "token"
    t.string   "email"
    t.datetime "sent_at"
    t.datetime "created_at"
    t.datetime "updated_at"
    t.bigint   "account_id"
    t.datetime "accepted_at"
    t.bigint   "tenant_id"
    t.bigint   "user_id"
  end

  create_table "invoice_counters", id: :bigint, force: :cascade, options: "ENGINE=InnoDB DEFAULT CHARSET=utf8 COLLATE=utf8_bin" do |t|
    t.bigint   "provider_account_id",             null: false
    t.string   "invoice_prefix",                  null: false
    t.integer  "invoice_count",       default: 0
    t.datetime "created_at"
    t.datetime "updated_at"
    t.index ["provider_account_id", "invoice_prefix"], name: "index_invoice_counters_provider_prefix", unique: true, using: :btree
  end
  create_table "invoices", id: :bigint, force: :cascade, options: "ENGINE=InnoDB DEFAULT CHARSET=utf8 COLLATE=utf8_bin" do |t|

    t.bigint   "provider_account_id"
    t.bigint   "buyer_account_id"
    t.datetime "paid_at"
    t.datetime "created_at"
    t.datetime "updated_at"
    t.date     "due_on"
    t.string   "pdf_file_name"
    t.string   "pdf_content_type"
    t.integer  "pdf_file_size"
    t.datetime "pdf_updated_at"
    t.date     "period"
    t.date     "issued_on"
    t.string   "state",                                                     default: "open",   null: false
    t.string   "friendly_id",                                               default: "fix",    null: false
    t.bigint   "tenant_id"
    t.datetime "finalized_at"
    t.string   "fiscal_code"
    t.string   "vat_code"
    t.decimal  "vat_rate",                         precision: 20, scale: 2
    t.string   "currency",               limit: 4
    t.string   "from_address_name"
    t.string   "from_address_line1"
    t.string   "from_address_line2"
    t.string   "from_address_city"
    t.string   "from_address_region"
    t.string   "from_address_state"
    t.string   "from_address_country"
    t.string   "from_address_zip"
    t.string   "from_address_phone"
    t.string   "to_address_name"
    t.string   "to_address_line1"
    t.string   "to_address_line2"
    t.string   "to_address_city"
    t.string   "to_address_region"
    t.string   "to_address_state"
    t.string   "to_address_country"
    t.string   "to_address_zip"
    t.string   "to_address_phone"
    t.integer  "charging_retries_count",                                    default: 0,        null: false
    t.date     "last_charging_retry"
    t.string   "creation_type",                                             default: "manual"
    t.index ["buyer_account_id", "state"], name: "index_invoices_on_buyer_account_id_and_state", using: :btree
    t.index ["buyer_account_id"], name: "index_invoices_on_buyer_account_id", using: :btree
    t.index ["provider_account_id", "buyer_account_id"], name: "index_invoices_on_provider_account_id_and_buyer_account_id", using: :btree
    t.index ["provider_account_id"], name: "index_invoices_on_provider_account_id", using: :btree
  end

  create_table "legal_term_acceptances", id: :bigint, force: :cascade, options: "ENGINE=InnoDB DEFAULT CHARSET=utf8 COLLATE=utf8_bin" do |t|
    t.bigint   "legal_term_id"
    t.integer  "legal_term_version"
    t.string   "resource_type"
    t.bigint   "resource_id"
    t.datetime "created_at"
    t.datetime "updated_at"
    t.bigint   "tenant_id"
    t.bigint   "account_id"
    t.index ["account_id"], name: "index_legal_term_acceptances_on_account_id", using: :btree
  end

  create_table "legal_term_bindings", id: :bigint, force: :cascade, options: "ENGINE=InnoDB DEFAULT CHARSET=utf8 COLLATE=utf8_bin" do |t|
    t.bigint   "legal_term_id"
    t.integer  "legal_term_version"
    t.string   "resource_type"
    t.bigint   "resource_id"
    t.datetime "created_at"
    t.datetime "updated_at"
    t.string   "scope"
    t.bigint   "tenant_id"
  end

<<<<<<< HEAD
  create_table "legal_term_versions", force: :cascade do |t|
    t.integer  "legal_term_id",   limit: 8
    t.integer  "version",         limit: 4
    t.string   "name",            limit: 255
    t.string   "slug",            limit: 255
    t.text     "body",            limit: 1073741823
=======
  create_table "legal_term_versions", id: :bigint, force: :cascade, options: "ENGINE=InnoDB DEFAULT CHARSET=utf8 COLLATE=utf8_bin" do |t|
    t.bigint   "legal_term_id"
    t.integer  "version"
    t.string   "name"
    t.string   "slug"
    t.text     "body",            limit: 4294967295
>>>>>>> bf045112
    t.datetime "created_at"
    t.datetime "updated_at"
    t.boolean  "published",                          default: false
    t.boolean  "deleted",                            default: false
    t.boolean  "archived",                           default: false
    t.string   "version_comment"
    t.bigint   "created_by_id"
    t.bigint   "updated_by_id"
    t.bigint   "tenant_id"
  end

<<<<<<< HEAD
  create_table "legal_terms", force: :cascade do |t|
    t.integer  "version",       limit: 4
    t.integer  "lock_version",  limit: 4,          default: 0
    t.string   "name",          limit: 255
    t.string   "slug",          limit: 255
    t.text     "body",          limit: 1073741823
=======
  create_table "legal_terms", id: :bigint, force: :cascade, options: "ENGINE=InnoDB DEFAULT CHARSET=utf8 COLLATE=utf8_bin" do |t|
    t.integer  "version"
    t.integer  "lock_version",                     default: 0
    t.string   "name"
    t.string   "slug"
    t.text     "body",          limit: 4294967295
>>>>>>> bf045112
    t.datetime "created_at"
    t.datetime "updated_at"
    t.boolean  "published",                        default: false
    t.boolean  "deleted",                          default: false
    t.boolean  "archived",                         default: false
    t.bigint   "created_by_id"
    t.bigint   "updated_by_id"
    t.bigint   "account_id"
    t.bigint   "tenant_id"
    t.index ["account_id"], name: "index_legal_terms_on_account_id", using: :btree
  end
  create_table "line_items", id: :bigint, force: :cascade, options: "ENGINE=InnoDB DEFAULT CHARSET=utf8 COLLATE=utf8_bin" do |t|

    t.bigint   "invoice_id"
    t.string   "name"
    t.string   "description"
    t.decimal  "cost",          precision: 20, scale: 4, default: "0.0", null: false
    t.datetime "created_at"
    t.datetime "updated_at"
    t.string   "type",                                   default: ""
    t.bigint   "metric_id"
    t.datetime "finished_at"
    t.integer  "quantity"
    t.time     "started_at"
    t.bigint   "tenant_id"
    t.bigint   "contract_id"
    t.string   "contract_type"
    t.integer  "cinstance_id"
    t.bigint   "plan_id"
    t.index ["invoice_id"], name: "index_line_items_on_invoice_id", using: :btree
  end

  create_table "log_entries", id: :bigint, force: :cascade, options: "ENGINE=InnoDB DEFAULT CHARSET=utf8 COLLATE=utf8_bin" do |t|
    t.bigint   "tenant_id"
    t.bigint   "provider_id"
    t.bigint   "buyer_id"
    t.integer  "level",       default: 10
    t.string   "description"
    t.datetime "created_at"
    t.datetime "updated_at"
    t.index ["provider_id"], name: "index_log_entries_on_provider_id", using: :btree
  end

  create_table "mail_dispatch_rules", id: :bigint, force: :cascade, options: "ENGINE=InnoDB DEFAULT CHARSET=utf8 COLLATE=utf8_bin" do |t|
    t.bigint   "account_id"
    t.bigint   "system_operation_id"
    t.text     "emails",              limit: 65535
    t.boolean  "dispatch",                          default: true
    t.datetime "created_at"
    t.datetime "updated_at"
    t.bigint   "tenant_id"
    t.index ["system_operation_id", "account_id"], name: "index_mail_dispatch_rules_on_system_operation_id_and_account_id", unique: true, using: :btree
  end

  create_table "member_permissions", id: :bigint, force: :cascade, options: "ENGINE=InnoDB DEFAULT CHARSET=utf8 COLLATE=utf8_bin" do |t|
    t.bigint   "user_id"
    t.string   "admin_section"
    t.datetime "created_at"
    t.datetime "updated_at"
    t.bigint   "tenant_id"
    t.binary   "service_ids",   limit: 65535
  end

  create_table "message_recipients", id: :bigint, force: :cascade, options: "ENGINE=InnoDB DEFAULT CHARSET=utf8 COLLATE=utf8_bin" do |t|
    t.bigint   "message_id",                 null: false
    t.bigint   "receiver_id",                null: false
    t.string   "receiver_type", default: "", null: false
    t.string   "kind",          default: "", null: false
    t.integer  "position"
    t.string   "state",                      null: false
    t.datetime "hidden_at"
    t.bigint   "tenant_id"
    t.datetime "deleted_at"
    t.index ["message_id", "kind"], name: "index_message_recipients_on_message_id_and_kind", using: :btree
    t.index ["receiver_id"], name: "idx_receiver_id", using: :btree
  end

  create_table "messages", id: :bigint, force: :cascade, options: "ENGINE=InnoDB DEFAULT CHARSET=utf8 COLLATE=utf8_bin" do |t|
    t.bigint   "sender_id",                         null: false
    t.text     "subject",             limit: 65535
    t.text     "body",                limit: 65535
    t.string   "state",                             null: false
    t.datetime "hidden_at"
    t.string   "type"
    t.datetime "created_at"
    t.datetime "updated_at"
    t.bigint   "system_operation_id"
    t.text     "headers",             limit: 65535
    t.bigint   "tenant_id"
    t.string   "origin"
    t.index ["sender_id", "hidden_at"], name: "index_messages_on_sender_id_and_hidden_at", using: :btree
  end

  create_table "metrics", id: :bigint, force: :cascade, options: "ENGINE=InnoDB DEFAULT CHARSET=utf8 COLLATE=utf8_bin" do |t|
    t.string   "system_name"
    t.text     "description",   limit: 65535
    t.string   "unit"
    t.datetime "created_at",                  null: false
    t.datetime "updated_at"
    t.bigint   "service_id"
    t.string   "friendly_name"
    t.bigint   "parent_id"
    t.bigint   "tenant_id"
    t.index ["service_id", "system_name"], name: "index_metrics_on_service_id_and_system_name", unique: true, using: :btree
    t.index ["service_id"], name: "index_metrics_on_service_id", using: :btree
  end

  create_table "moderatorships", id: :bigint, force: :cascade, options: "ENGINE=InnoDB DEFAULT CHARSET=utf8 COLLATE=utf8_bin" do |t|
    t.bigint   "forum_id"
    t.bigint   "user_id"
    t.datetime "created_at"
    t.datetime "updated_at"
    t.bigint   "tenant_id"
  end

  create_table "notification_preferences", id: :bigint, force: :cascade, options: "ENGINE=InnoDB DEFAULT CHARSET=utf8 COLLATE=utf8_bin" do |t|
    t.bigint   "user_id"
    t.binary   "preferences", limit: 65535
    t.datetime "created_at"
    t.datetime "updated_at"
    t.bigint   "tenant_id"
    t.index ["user_id"], name: "index_notification_preferences_on_user_id", unique: true, using: :btree
  end

  create_table "notifications", id: :bigint, force: :cascade, options: "ENGINE=InnoDB DEFAULT CHARSET=utf8 COLLATE=utf8_bin" do |t|
    t.bigint   "user_id"
    t.string   "event_id",                 null: false
    t.string   "system_name", limit: 1000
    t.string   "state",       limit: 20
    t.datetime "created_at"
    t.datetime "updated_at"
    t.string   "title",       limit: 1000
    t.index ["event_id"], name: "index_notifications_on_event_id", using: :btree
    t.index ["user_id"], name: "index_notifications_on_user_id", using: :btree
  end

  create_table "onboardings", id: :bigint, force: :cascade, options: "ENGINE=InnoDB DEFAULT CHARSET=utf8 COLLATE=utf8_bin" do |t|
    t.bigint   "account_id"
    t.string   "wizard_state"
    t.string   "bubble_api_state"
    t.string   "bubble_metric_state"
    t.string   "bubble_deployment_state"
    t.datetime "created_at",              null: false
    t.datetime "updated_at",              null: false
    t.string   "bubble_mapping_state"
    t.string   "bubble_limit_state"
    t.bigint   "tenant_id"
    t.index ["account_id"], name: "index_onboardings_on_account_id", using: :btree
  end

  create_table "partners", id: :bigint, force: :cascade, options: "ENGINE=InnoDB DEFAULT CHARSET=utf8 COLLATE=utf8_bin" do |t|
    t.string   "name"
    t.string   "api_key"
    t.datetime "created_at",  null: false
    t.datetime "updated_at",  null: false
    t.string   "system_name"
    t.string   "logout_url"
  end

  create_table "payment_details", id: :bigint, force: :cascade, options: "ENGINE=InnoDB DEFAULT CHARSET=utf8 COLLATE=utf8_bin" do |t|
    t.bigint   "account_id"
    t.string   "buyer_reference"
    t.string   "payment_service_reference"
    t.string   "credit_card_partial_number"
    t.date     "credit_card_expires_on"
    t.datetime "created_at",                 null: false
    t.datetime "updated_at",                 null: false
    t.bigint   "tenant_id"
    t.index ["account_id", "buyer_reference"], name: "index_payment_details_on_account_id_and_buyer_reference", using: :btree
    t.index ["account_id", "payment_service_reference"], name: "index_payment_details_on_account_id_and_payment_ref", using: :btree
    t.index ["account_id"], name: "index_payment_details_on_account_id", using: :btree
  end

  create_table "payment_gateway_settings", id: :bigint, force: :cascade, options: "ENGINE=InnoDB DEFAULT CHARSET=utf8 COLLATE=utf8_bin" do |t|
    t.binary   "gateway_settings", limit: 65535
    t.string   "gateway_type"
    t.bigint   "account_id"
    t.datetime "created_at"
    t.datetime "updated_at"
    t.bigint   "tenant_id"
  end

  create_table "payment_transactions", id: :bigint, force: :cascade, options: "ENGINE=InnoDB DEFAULT CHARSET=utf8 COLLATE=utf8_bin" do |t|
    t.bigint   "account_id"
    t.bigint   "invoice_id"
    t.boolean  "success",                                           default: false, null: false
    t.decimal  "amount",                   precision: 20, scale: 4
    t.string   "currency",   limit: 4,                              default: "EUR", null: false
    t.string   "reference"
    t.string   "message"
    t.string   "action"
    t.text     "params",     limit: 65535
    t.boolean  "test",                                              default: false, null: false
    t.datetime "created_at"
    t.datetime "updated_at"
    t.bigint   "tenant_id"
    t.index ["invoice_id"], name: "index_payment_transactions_on_invoice_id", using: :btree
  end

  create_table "plan_metrics", id: :bigint, force: :cascade, options: "ENGINE=InnoDB DEFAULT CHARSET=utf8 COLLATE=utf8_bin" do |t|
    t.bigint   "plan_id"
    t.bigint   "metric_id"
    t.boolean  "visible",          default: true
    t.boolean  "limits_only_text", default: true
    t.datetime "created_at"
    t.datetime "updated_at"
    t.string   "plan_type",                       null: false
    t.bigint   "tenant_id"
    t.index ["metric_id"], name: "idx_plan_metrics_metric_id", using: :btree
    t.index ["plan_id"], name: "idx_plan_metrics_plan_id", using: :btree
  end

<<<<<<< HEAD
  add_index "plan_metrics", ["metric_id"], name: "idx_plan_metrics_metric_id", using: :btree
  add_index "plan_metrics", ["plan_id"], name: "idx_plan_metrics_plan_id", using: :btree

  create_table "plans", force: :cascade do |t|
    t.integer  "issuer_id",             limit: 8,                                                   null: false
    t.string   "name",                  limit: 255
    t.string   "rights",                limit: 255
    t.text     "full_legal",            limit: 1073741823
    t.decimal  "cost_per_month",                           precision: 20, scale: 4, default: 0.0,   null: false
    t.integer  "trial_period_days",     limit: 4
=======
  create_table "plans", id: :bigint, force: :cascade, options: "ENGINE=InnoDB DEFAULT CHARSET=utf8 COLLATE=utf8_bin" do |t|
    t.bigint   "issuer_id",                                                                         null: false
    t.string   "name"
    t.string   "rights"
    t.text     "full_legal",            limit: 4294967295
    t.decimal  "cost_per_month",                           precision: 20, scale: 4, default: "0.0", null: false
    t.integer  "trial_period_days"
>>>>>>> bf045112
    t.datetime "created_at"
    t.datetime "updated_at"
    t.integer  "position",                                                          default: 0
    t.string   "state",                                                                             null: false
    t.integer  "cancellation_period",                                               default: 0,     null: false
    t.string   "cost_aggregation_rule",                                             default: "sum", null: false
    t.decimal  "setup_fee",                                precision: 20, scale: 4, default: "0.0", null: false
    t.boolean  "master",                                                            default: false
    t.bigint   "original_id",                                                       default: 0,     null: false
    t.string   "type",                                                                              null: false
    t.string   "issuer_type",                                                                       null: false
    t.text     "description",           limit: 65535
    t.boolean  "approval_required",                                                 default: false, null: false
    t.boolean  "end_user_required",                                                 default: false, null: false
    t.bigint   "tenant_id"
    t.string   "system_name",                                                                       null: false
    t.bigint   "partner_id"
    t.integer  "contracts_count",                                                   default: 0,     null: false
    t.index ["cost_per_month", "setup_fee"], name: "index_plans_on_cost_per_month_and_setup_fee", using: :btree
    t.index ["issuer_id", "issuer_type", "type", "original_id"], name: "idx_plans_issuer_type_original", using: :btree
    t.index ["issuer_id"], name: "fk_contracts_service_id", using: :btree
  end

  create_table "posts", id: :bigint, force: :cascade, options: "ENGINE=InnoDB DEFAULT CHARSET=utf8 COLLATE=utf8_bin" do |t|
    t.bigint   "user_id"
    t.bigint   "topic_id"
    t.text     "body",           limit: 65535
    t.datetime "created_at"
    t.datetime "updated_at"
    t.bigint   "forum_id"
    t.text     "body_html",      limit: 65535
    t.string   "email"
    t.string   "first_name"
    t.string   "last_name"
    t.boolean  "anonymous_user",               default: false
    t.bigint   "tenant_id"
    t.index ["created_at", "forum_id"], name: "index_posts_on_forum_id", using: :btree
    t.index ["created_at", "topic_id"], name: "index_posts_on_topic_id", using: :btree
    t.index ["created_at", "user_id"], name: "index_posts_on_user_id", using: :btree
  end

  create_table "pricing_rules", id: :bigint, force: :cascade, options: "ENGINE=InnoDB DEFAULT CHARSET=utf8 COLLATE=utf8_bin" do |t|
    t.bigint   "metric_id"
    t.bigint   "min",                                    default: 1,      null: false
    t.bigint   "max"
    t.decimal  "cost_per_unit", precision: 20, scale: 4, default: "0.0",  null: false
    t.datetime "created_at"
    t.datetime "updated_at"
    t.bigint   "plan_id"
    t.string   "plan_type",                              default: "Plan", null: false
    t.bigint   "tenant_id"
    t.index ["plan_id", "plan_type"], name: "index_pricing_rules_on_plan_id_and_plan_type", using: :btree
  end

  create_table "profiles", id: :bigint, force: :cascade, options: "ENGINE=InnoDB DEFAULT CHARSET=utf8 COLLATE=utf8_bin" do |t|
    t.bigint   "account_id",                        null: false
    t.string   "oneline_description"
    t.text     "description",         limit: 65535
    t.string   "company_url"
    t.string   "blog_url"
    t.string   "rssfeed_url"
    t.string   "email_sales"
    t.string   "email_techsupport"
    t.string   "email_press"
    t.datetime "created_at"
    t.datetime "updated_at"
    t.string   "logo_file_name"
    t.string   "logo_content_type"
    t.integer  "logo_file_size"
    t.string   "state"
    t.string   "company_type"
    t.string   "customers_type"
    t.string   "company_size"
    t.string   "products_delivered"
    t.bigint   "tenant_id"
    t.index ["account_id"], name: "fk_account_id", using: :btree
  end

  create_table "provided_access_tokens", id: :bigint, force: :cascade, options: "ENGINE=InnoDB DEFAULT CHARSET=utf8 COLLATE=utf8_bin" do |t|
    t.text     "value",      limit: 65535
    t.bigint   "user_id"
    t.bigint   "tenant_id"
    t.datetime "expires_at"
    t.datetime "created_at"
    t.datetime "updated_at"
    t.index ["user_id"], name: "fk_rails_260e99b630", using: :btree
  end

  create_table "provider_constraints", id: :bigint, force: :cascade, options: "ENGINE=InnoDB DEFAULT CHARSET=utf8 COLLATE=utf8_bin" do |t|
    t.bigint   "tenant_id"
    t.bigint   "provider_id"
    t.integer  "max_users"
    t.integer  "max_services"
    t.datetime "created_at",   null: false
    t.datetime "updated_at",   null: false
    t.index ["provider_id"], name: "index_provider_constraints_on_provider_id", unique: true, using: :btree
  end

  create_table "proxies", id: :bigint, force: :cascade, options: "ENGINE=InnoDB DEFAULT CHARSET=utf8 COLLATE=utf8_bin" do |t|
    t.bigint   "tenant_id"
    t.bigint   "service_id"
    t.string   "endpoint"
    t.datetime "deployed_at"
    t.string   "api_backend"
    t.string   "auth_app_key",                               default: "app_key"
    t.string   "auth_app_id",                                default: "app_id"
    t.string   "auth_user_key",                              default: "user_key"
    t.string   "credentials_location",                       default: "query",                             null: false
    t.string   "error_auth_failed",                          default: "Authentication failed"
    t.string   "error_auth_missing",                         default: "Authentication parameters missing"
    t.datetime "created_at"
    t.datetime "updated_at"
    t.integer  "error_status_auth_failed",                   default: 403,                                 null: false
    t.string   "error_headers_auth_failed",                  default: "text/plain; charset=us-ascii",      null: false
    t.integer  "error_status_auth_missing",                  default: 403,                                 null: false
    t.string   "error_headers_auth_missing",                 default: "text/plain; charset=us-ascii",      null: false
    t.string   "error_no_match",                             default: "No Mapping Rule matched",           null: false
    t.integer  "error_status_no_match",                      default: 404,                                 null: false
    t.string   "error_headers_no_match",                     default: "text/plain; charset=us-ascii",      null: false
    t.string   "secret_token",                                                                             null: false
    t.string   "hostname_rewrite"
    t.string   "oauth_login_url"
    t.string   "sandbox_endpoint"
    t.string   "api_test_path",                limit: 8192
    t.boolean  "api_test_success"
    t.boolean  "apicast_configuration_driven",               default: true,                                null: false
    t.string   "oidc_issuer_endpoint"
    t.bigint   "lock_version",                               default: 0,                                   null: false
    t.string   "authentication_method"
    t.text     "policies_config",              limit: 65535
    t.index ["service_id"], name: "index_proxies_on_service_id", using: :btree
  end

  create_table "proxy_configs", id: :bigint, force: :cascade, options: "ENGINE=InnoDB DEFAULT CHARSET=utf8 COLLATE=utf8_bin" do |t|
    t.bigint   "proxy_id",                              null: false
    t.bigint   "user_id"
    t.integer  "version",                   default: 0, null: false
    t.bigint   "tenant_id"
    t.string   "environment",                           null: false
    t.text     "content",     limit: 16777215,             null: false
    t.datetime "created_at",                            null: false
    t.datetime "updated_at",                            null: false
    t.string   "hosts",       limit: 8192
    t.index ["proxy_id"], name: "index_proxy_configs_on_proxy_id", using: :btree
    t.index ["user_id"], name: "index_proxy_configs_on_user_id", using: :btree
  end

  create_table "proxy_logs", id: :bigint, force: :cascade, options: "ENGINE=InnoDB DEFAULT CHARSET=utf8 COLLATE=utf8_bin" do |t|
    t.bigint   "provider_id"
    t.bigint   "tenant_id"
    t.text     "lua_file",    limit: 16777215
    t.string   "status"
    t.datetime "created_at"
    t.datetime "updated_at"
  end

  create_table "proxy_rules", id: :bigint, force: :cascade, options: "ENGINE=InnoDB DEFAULT CHARSET=utf8 COLLATE=utf8_bin" do |t|
    t.bigint   "proxy_id"
    t.string   "http_method"
    t.string   "pattern"
    t.bigint   "metric_id"
    t.string   "metric_system_name"
    t.integer  "delta"
    t.bigint   "tenant_id"
    t.datetime "created_at",                       null: false
    t.datetime "updated_at"
    t.text     "redirect_url",       limit: 65535
    t.index ["proxy_id"], name: "index_proxy_rules_on_proxy_id", using: :btree
  end

  create_table "referrer_filters", id: :bigint, force: :cascade, options: "ENGINE=InnoDB DEFAULT CHARSET=utf8 COLLATE=utf8_bin" do |t|
    t.bigint   "application_id", null: false
    t.string   "value",          null: false
    t.datetime "created_at"
    t.datetime "updated_at"
    t.bigint   "tenant_id"
    t.index ["application_id"], name: "index_referrer_filters_on_application_id", using: :btree
  end

  create_table "service_cubert_infos", id: :bigint, force: :cascade, options: "ENGINE=InnoDB DEFAULT CHARSET=utf8 COLLATE=utf8_bin" do |t|
    t.string   "bucket_id"
    t.bigint   "service_id"
    t.datetime "created_at", null: false
    t.datetime "updated_at", null: false
    t.bigint   "tenant_id"
  end

  create_table "service_tokens", id: :bigint, force: :cascade, options: "ENGINE=InnoDB DEFAULT CHARSET=utf8 COLLATE=utf8_bin" do |t|
    t.bigint   "service_id"
    t.string   "value"
    t.datetime "created_at"
    t.datetime "updated_at"
    t.bigint   "tenant_id"
    t.index ["service_id"], name: "index_service_tokens_on_service_id", using: :btree
  end

  create_table "services", id: :bigint, force: :cascade, options: "ENGINE=InnoDB DEFAULT CHARSET=utf8 COLLATE=utf8_bin" do |t|
    t.bigint   "account_id",                                                       null: false
    t.string   "name",                                         default: ""
    t.text     "oneline_description",            limit: 65535
    t.text     "description",                    limit: 65535
    t.text     "txt_api",                        limit: 65535
    t.text     "txt_support",                    limit: 65535
    t.text     "txt_features",                   limit: 65535
    t.datetime "created_at"
    t.datetime "updated_at"
    t.string   "logo_file_name"
    t.string   "logo_content_type"
    t.integer  "logo_file_size"
    t.string   "state",                                                            null: false
    t.boolean  "intentions_required",                          default: false
    t.string   "draft_name",                                   default: ""
    t.text     "infobar",                        limit: 65535
    t.text     "terms",                          limit: 65535
    t.boolean  "display_provider_keys",                        default: false
    t.string   "tech_support_email"
    t.string   "admin_support_email"
    t.string   "credit_card_support_email"
    t.boolean  "buyers_manage_apps",                           default: true
    t.boolean  "buyers_manage_keys",                           default: true
    t.boolean  "custom_keys_enabled",                          default: true
    t.string   "buyer_plan_change_permission",                 default: "request"
    t.boolean  "buyer_can_select_plan",                        default: false
    t.text     "notification_settings",          limit: 65535
    t.bigint   "default_application_plan_id"
    t.bigint   "default_service_plan_id"
    t.bigint   "default_end_user_plan_id"
    t.boolean  "end_user_registration_required",               default: true,      null: false
    t.bigint   "tenant_id"
    t.string   "system_name",                                                      null: false
    t.string   "backend_version",                              default: "1",       null: false
    t.boolean  "mandatory_app_key",                            default: true
    t.boolean  "buyer_key_regenerate_enabled",                 default: true
    t.string   "support_email"
    t.boolean  "referrer_filters_required",                    default: false
    t.string   "deployment_option",                            default: "hosted"
    t.string   "kubernetes_service_link"
    t.index ["account_id"], name: "idx_account_id", using: :btree
    t.index ["system_name", "account_id"], name: "index_services_on_system_name_and_account_id_and_deleted_at", unique: true, using: :btree
  end

  create_table "settings", id: :bigint, force: :cascade, options: "ENGINE=InnoDB DEFAULT CHARSET=utf8 COLLATE=utf8_bin" do |t|
    t.bigint   "account_id"
    t.string   "bg_colour"
    t.string   "link_colour"
    t.string   "text_colour"
    t.datetime "created_at"
    t.datetime "updated_at"
    t.string   "menu_bg_colour"
    t.string   "link_label"
    t.string   "link_url"
    t.text     "welcome_text",                        limit: 65535
    t.string   "menu_link_colour"
    t.string   "content_bg_colour"
    t.string   "tracker_code"
    t.string   "favicon"
    t.string   "plans_tab_bg_colour"
    t.string   "plans_bg_colour"
    t.string   "content_border_colour"
    t.boolean  "forum_enabled",                                     default: true
    t.boolean  "app_gallery_enabled",                               default: false
    t.boolean  "anonymous_posts_enabled",                           default: false
    t.boolean  "signups_enabled",                                   default: true
    t.boolean  "documentation_enabled",                             default: true
    t.boolean  "useraccountarea_enabled",                           default: true
    t.text     "refund_policy",                       limit: 65535
    t.text     "privacy_policy",                      limit: 65535
    t.boolean  "monthly_charging_enabled",                          default: true
    t.string   "token_api",                                         default: "default"
    t.boolean  "documentation_public",                              default: true,              null: false
    t.boolean  "forum_public",                                      default: true,              null: false
    t.boolean  "hide_service"
    t.string   "cc_terms_path",                                     default: "/termsofservice"
    t.string   "cc_privacy_path",                                   default: "/privacypolicy"
    t.string   "cc_refunds_path",                                   default: "/refundpolicy"
    t.string   "change_account_plan_permission",                    default: "request",         null: false
    t.boolean  "strong_passwords_enabled",                          default: false
    t.string   "change_service_plan_permission",                    default: "request",         null: false
    t.boolean  "can_create_service",                                default: false,             null: false
    t.string   "spam_protection_level",                             default: "none",            null: false
    t.bigint   "tenant_id"
    t.string   "end_users_switch",                                                              null: false
    t.string   "multiple_applications_switch",                                                  null: false
    t.string   "multiple_users_switch",                                                         null: false
    t.string   "finance_switch",                                                                null: false
    t.string   "multiple_services_switch",                                                      null: false
    t.string   "groups_switch",                                                                 null: false
    t.string   "account_plans_switch",                                                          null: false
    t.string   "authentication_strategy",                           default: "oauth2",          null: false
    t.string   "janrain_api_key"
    t.string   "janrain_relying_party"
    t.string   "service_plans_switch",                                                          null: false
    t.boolean  "public_search",                                     default: false,             null: false
    t.string   "product",                                           default: "connect",         null: false
    t.string   "branding_switch",                                                               null: false
    t.boolean  "monthly_billing_enabled",                           default: true,              null: false
    t.string   "cms_token"
    t.string   "cas_server_url"
    t.string   "sso_key",                             limit: 256
    t.string   "sso_login_url"
    t.boolean  "cms_escape_draft_html",                             default: true,              null: false
    t.boolean  "cms_escape_published_html",                         default: true,              null: false
    t.string   "heroku_id"
    t.string   "heroku_name"
    t.boolean  "setup_fee_enabled",                                 default: false
    t.boolean  "account_plans_ui_visible",                          default: false
    t.boolean  "service_plans_ui_visible",                          default: false
    t.string   "skip_email_engagement_footer_switch",               default: "denied",          null: false
    t.boolean  "end_user_plans_ui_visible",                         default: false
    t.string   "web_hooks_switch",                                  default: "denied",          null: false
    t.string   "iam_tools_switch",                                  default: "denied",          null: false
    t.string   "require_cc_on_signup_switch",                       default: "denied",          null: false
    t.boolean  "enforce_sso",                                       default: false,             null: false
    t.index ["account_id"], name: "index_settings_on_account_id", unique: true, using: :btree
  end

  create_table "slugs", id: :bigint, force: :cascade, options: "ENGINE=InnoDB DEFAULT CHARSET=utf8 COLLATE=utf8_bin" do |t|
    t.string   "name"
    t.string   "sluggable_type", limit: 50
    t.bigint   "sluggable_id"
    t.datetime "created_at"
    t.integer  "sequence",                  default: 1, null: false
    t.bigint   "tenant_id"
    t.index ["name", "sluggable_type", "sequence"], name: "index_slugs_on_n_s_and_s", using: :btree
    t.index ["sluggable_id"], name: "index_slugs_on_sluggable_id", using: :btree
  end

  create_table "sso_authorizations", id: :bigint, force: :cascade, options: "ENGINE=InnoDB DEFAULT CHARSET=utf8 COLLATE=utf8_bin" do |t|
    t.string   "uid"
    t.bigint   "authentication_provider_id"
    t.bigint   "user_id"
    t.datetime "created_at"
    t.datetime "updated_at"
    t.bigint   "tenant_id"
    t.text     "id_token",                   limit: 65535
    t.index ["authentication_provider_id"], name: "index_sso_authorizations_on_authentication_provider_id", using: :btree
    t.index ["user_id"], name: "index_sso_authorizations_on_user_id", using: :btree
  end

  create_table "system_operations", id: :bigint, force: :cascade, options: "ENGINE=InnoDB DEFAULT CHARSET=utf8 COLLATE=utf8_bin" do |t|
    t.string   "ref"
    t.string   "name"
    t.text     "description", limit: 65535
    t.datetime "created_at"
    t.datetime "updated_at"
    t.integer  "pos"
    t.integer  "tenant_id"
  end

  create_table "taggings", id: :bigint, force: :cascade, options: "ENGINE=InnoDB DEFAULT CHARSET=utf8 COLLATE=utf8_bin" do |t|
    t.bigint   "tag_id"
    t.bigint   "taggable_id"
    t.string   "taggable_type"
    t.datetime "created_at"
    t.datetime "updated_at"
    t.bigint   "tenant_id"
    t.integer  "tagger_id"
    t.string   "tagger_type"
    t.string   "context"
    t.index ["tag_id"], name: "index_taggings_on_tag_id", using: :btree
    t.index ["taggable_id", "taggable_type", "context"], name: "index_taggings_on_taggable_id_and_taggable_type_and_context", using: :btree
  end

  create_table "tags", id: :bigint, force: :cascade, options: "ENGINE=InnoDB DEFAULT CHARSET=utf8 COLLATE=utf8_bin" do |t|
    t.string   "name"
    t.datetime "created_at"
    t.datetime "updated_at"
    t.bigint   "account_id"
    t.bigint   "tenant_id"
    t.integer  "taggings_count", default: 0
    t.index ["account_id"], name: "index_tags_on_account_id", using: :btree
  end

  create_table "topic_categories", id: :bigint, force: :cascade, options: "ENGINE=InnoDB DEFAULT CHARSET=utf8 COLLATE=utf8_bin" do |t|
    t.string   "name"
    t.datetime "created_at"
    t.datetime "updated_at"
    t.bigint   "forum_id"
    t.bigint   "tenant_id"
    t.index ["forum_id"], name: "index_topic_categories_on_forum_id", using: :btree
  end

  create_table "topics", id: :bigint, force: :cascade, options: "ENGINE=InnoDB DEFAULT CHARSET=utf8 COLLATE=utf8_bin" do |t|
    t.bigint   "forum_id"
    t.bigint   "user_id"
    t.string   "title"
    t.datetime "created_at"
    t.datetime "updated_at"
    t.integer  "hits",            default: 0
    t.boolean  "sticky",          default: false, null: false
    t.integer  "posts_count",     default: 0
    t.boolean  "locked",          default: false
    t.bigint   "last_post_id"
    t.datetime "last_updated_at"
    t.bigint   "last_user_id"
    t.string   "permalink"
    t.bigint   "category_id"
    t.boolean  "delta",           default: true,  null: false
    t.bigint   "tenant_id"
    t.index ["forum_id", "permalink"], name: "index_topics_on_forum_id_and_permalink", using: :btree
    t.index ["last_updated_at", "forum_id"], name: "index_topics_on_forum_id_and_last_updated_at", using: :btree
    t.index ["sticky", "last_updated_at", "forum_id"], name: "index_topics_on_sticky_and_last_updated_at", using: :btree
  end

  create_table "usage_limits", id: :bigint, force: :cascade, options: "ENGINE=InnoDB DEFAULT CHARSET=utf8 COLLATE=utf8_bin" do |t|
    t.bigint   "metric_id"
    t.string   "period"
    t.bigint   "value"
    t.datetime "created_at"
    t.datetime "updated_at"
    t.bigint   "plan_id"
    t.string   "plan_type",  null: false
    t.bigint   "tenant_id"
    t.index ["metric_id", "plan_id", "period"], name: "index_usage_limits_on_metric_id_and_plan_id_and_period", unique: true, using: :btree
    t.index ["metric_id"], name: "idx_usage_limits_metric_id", using: :btree
    t.index ["plan_id"], name: "idx_usage_limits_plan_id", using: :btree
  end

  create_table "user_sessions", id: :bigint, force: :cascade, options: "ENGINE=InnoDB DEFAULT CHARSET=utf8 COLLATE=utf8_bin" do |t|
    t.bigint   "user_id"
    t.string   "key"
    t.string   "ip"
    t.string   "user_agent"
    t.datetime "accessed_at"
    t.datetime "revoked_at"
    t.datetime "created_at",           null: false
    t.datetime "updated_at",           null: false
    t.datetime "secured_until"
    t.bigint   "sso_authorization_id"
    t.index ["key"], name: "idx_key", using: :btree
    t.index ["sso_authorization_id"], name: "index_user_sessions_on_sso_authorization_id", using: :btree
    t.index ["user_id"], name: "idx_user_id", using: :btree
  end

  create_table "user_topics", id: :bigint, force: :cascade, options: "ENGINE=InnoDB DEFAULT CHARSET=utf8 COLLATE=utf8_bin" do |t|
    t.bigint   "user_id"
    t.bigint   "topic_id"
    t.datetime "created_at"
    t.datetime "updated_at"
    t.bigint   "tenant_id"
  end

  create_table "users", id: :bigint, force: :cascade, options: "ENGINE=InnoDB DEFAULT CHARSET=utf8 COLLATE=utf8_bin" do |t|
    t.string   "username",                         limit: 40
    t.string   "email"
    t.string   "crypted_password",                 limit: 40
    t.string   "salt",                             limit: 40
    t.datetime "created_at",                                                  null: false
    t.datetime "updated_at"
    t.string   "remember_token",                   limit: 40
    t.datetime "remember_token_expires_at"
    t.string   "activation_code",                  limit: 40
    t.datetime "activated_at"
    t.string   "state"
    t.string   "role",                                           default: ""
    t.string   "lost_password_token"
    t.integer  "posts_count",                                    default: 0
    t.bigint   "account_id"
    t.string   "first_name"
    t.string   "last_name"
    t.string   "signup_type"
    t.string   "job_role"
    t.datetime "last_login_at"
    t.string   "last_login_ip"
    t.string   "email_verification_code"
    t.string   "title"
    t.text     "extra_fields",                     limit: 65535
    t.string   "janrain_identifier"
    t.bigint   "tenant_id"
    t.string   "cas_identifier"
    t.datetime "lost_password_token_generated_at"
    t.string   "authentication_id"
    t.string   "open_id"
    t.string   "password_digest"
    t.index ["account_id"], name: "idx_users_account_id", using: :btree
    t.index ["email"], name: "index_users_on_email", using: :btree
    t.index ["open_id"], name: "index_users_on_open_id", unique: true, using: :btree
    t.index ["posts_count"], name: "index_site_users_on_posts_count", using: :btree
    t.index ["username"], name: "index_users_on_login", using: :btree
  end

  create_table "web_hooks", id: :bigint, force: :cascade, options: "ENGINE=InnoDB DEFAULT CHARSET=utf8 COLLATE=utf8_bin" do |t|
    t.bigint   "account_id"
    t.string   "url"
    t.boolean  "account_created_on",              default: false
    t.boolean  "account_updated_on",              default: false
    t.boolean  "account_deleted_on",              default: false
    t.boolean  "user_created_on",                 default: false
    t.boolean  "user_updated_on",                 default: false
    t.boolean  "user_deleted_on",                 default: false
    t.boolean  "application_created_on",          default: false
    t.boolean  "application_updated_on",          default: false
    t.boolean  "application_deleted_on",          default: false
    t.datetime "created_at"
    t.datetime "updated_at"
    t.boolean  "provider_actions",                default: false
    t.boolean  "account_plan_changed_on",         default: false
    t.boolean  "application_plan_changed_on",     default: false
    t.boolean  "application_user_key_updated_on", default: false
    t.boolean  "application_key_created_on",      default: false
    t.boolean  "application_key_deleted_on",      default: false
    t.boolean  "active",                          default: false
    t.boolean  "application_suspended_on",        default: false
    t.bigint   "tenant_id"
    t.boolean  "push_application_content_type",   default: true
    t.boolean  "application_key_updated_on",      default: false
  end

  add_foreign_key "api_docs_services", "services"
  add_foreign_key "payment_details", "accounts", on_delete: :cascade
  add_foreign_key "provided_access_tokens", "users"
  add_foreign_key "proxy_configs", "proxies", on_delete: :cascade
  add_foreign_key "proxy_configs", "users", on_delete: :nullify
  add_foreign_key "sso_authorizations", "authentication_providers"
  add_foreign_key "sso_authorizations", "users"
  add_foreign_key "user_sessions", "sso_authorizations", on_delete: :cascade
end<|MERGE_RESOLUTION|>--- conflicted
+++ resolved
@@ -128,23 +128,11 @@
     t.index ["timestamp"], name: "index_alerts_on_timestamp", using: :btree
   end
 
-<<<<<<< HEAD
-  add_index "alerts", ["account_id", "service_id", "state", "cinstance_id"], name: "index_alerts_with_service_id", using: :btree
-  add_index "alerts", ["cinstance_id"], name: "index_alerts_on_cinstance_id", using: :btree
-  add_index "alerts", ["timestamp"], name: "index_alerts_on_timestamp", using: :btree
-
-  create_table "api_docs_services", force: :cascade do |t|
-    t.integer  "account_id",               limit: 8
-    t.integer  "tenant_id",                limit: 8
-    t.string   "name",                     limit: 255
-    t.text     "body",                     limit: 1073741823
-=======
   create_table "api_docs_services", id: :bigint, force: :cascade, options: "ENGINE=InnoDB DEFAULT CHARSET=utf8 COLLATE=utf8_bin" do |t|
     t.bigint   "account_id"
     t.bigint   "tenant_id"
     t.string   "name"
     t.text     "body",                     limit: 4294967295
->>>>>>> bf045112
     t.text     "description",              limit: 65535
     t.boolean  "published",                                   default: false
     t.datetime "created_at"
@@ -635,21 +623,12 @@
     t.bigint   "tenant_id"
   end
 
-<<<<<<< HEAD
-  create_table "legal_term_versions", force: :cascade do |t|
-    t.integer  "legal_term_id",   limit: 8
-    t.integer  "version",         limit: 4
-    t.string   "name",            limit: 255
-    t.string   "slug",            limit: 255
-    t.text     "body",            limit: 1073741823
-=======
   create_table "legal_term_versions", id: :bigint, force: :cascade, options: "ENGINE=InnoDB DEFAULT CHARSET=utf8 COLLATE=utf8_bin" do |t|
     t.bigint   "legal_term_id"
     t.integer  "version"
     t.string   "name"
     t.string   "slug"
     t.text     "body",            limit: 4294967295
->>>>>>> bf045112
     t.datetime "created_at"
     t.datetime "updated_at"
     t.boolean  "published",                          default: false
@@ -661,21 +640,12 @@
     t.bigint   "tenant_id"
   end
 
-<<<<<<< HEAD
-  create_table "legal_terms", force: :cascade do |t|
-    t.integer  "version",       limit: 4
-    t.integer  "lock_version",  limit: 4,          default: 0
-    t.string   "name",          limit: 255
-    t.string   "slug",          limit: 255
-    t.text     "body",          limit: 1073741823
-=======
   create_table "legal_terms", id: :bigint, force: :cascade, options: "ENGINE=InnoDB DEFAULT CHARSET=utf8 COLLATE=utf8_bin" do |t|
     t.integer  "version"
     t.integer  "lock_version",                     default: 0
     t.string   "name"
     t.string   "slug"
     t.text     "body",          limit: 4294967295
->>>>>>> bf045112
     t.datetime "created_at"
     t.datetime "updated_at"
     t.boolean  "published",                        default: false
@@ -888,18 +858,6 @@
     t.index ["plan_id"], name: "idx_plan_metrics_plan_id", using: :btree
   end
 
-<<<<<<< HEAD
-  add_index "plan_metrics", ["metric_id"], name: "idx_plan_metrics_metric_id", using: :btree
-  add_index "plan_metrics", ["plan_id"], name: "idx_plan_metrics_plan_id", using: :btree
-
-  create_table "plans", force: :cascade do |t|
-    t.integer  "issuer_id",             limit: 8,                                                   null: false
-    t.string   "name",                  limit: 255
-    t.string   "rights",                limit: 255
-    t.text     "full_legal",            limit: 1073741823
-    t.decimal  "cost_per_month",                           precision: 20, scale: 4, default: 0.0,   null: false
-    t.integer  "trial_period_days",     limit: 4
-=======
   create_table "plans", id: :bigint, force: :cascade, options: "ENGINE=InnoDB DEFAULT CHARSET=utf8 COLLATE=utf8_bin" do |t|
     t.bigint   "issuer_id",                                                                         null: false
     t.string   "name"
@@ -907,7 +865,6 @@
     t.text     "full_legal",            limit: 4294967295
     t.decimal  "cost_per_month",                           precision: 20, scale: 4, default: "0.0", null: false
     t.integer  "trial_period_days"
->>>>>>> bf045112
     t.datetime "created_at"
     t.datetime "updated_at"
     t.integer  "position",                                                          default: 0
