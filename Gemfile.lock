GIT
  remote: https://github.com/3scale/active_merchant-adyen12.git
  revision: 22bb52dc286213825bf87dacc34808b06ab9fdd4
  specs:
    active_merchant-adyen12 (0.1.0)
      activemerchant (~> 1.77.0)

GIT
  remote: https://github.com/3scale/ci_reporter_shell.git
  revision: 30b30d655512891f56463e5f1fa125ea1f2df886
  specs:
    ci_reporter_shell (0.1.0)
      ci_reporter (~> 2.0)

GIT
  remote: https://github.com/3scale/fakeweb.git
  revision: 6c9392c03879b85b06b0d8f6dbabe75e69b7abb7
  ref: 6c9392c03879b85b06b0d8f6dbabe75e69b7abb7
  specs:
    fakeweb (1.3.0.3scale.pre.2)

GIT
  remote: https://github.com/3scale/font_assets.git
  revision: da97b8601528ee189795cc94b953ec9a30f47e83
  ref: da97b8601528ee189795cc94b953ec9a30f47e83
  specs:
    font_assets (0.1.11)
      rack

GIT
  remote: https://github.com/3scale/message_bus_client.git
  revision: d2e7f38c50fc8a0175ca4df4bbee5f2e090b2b77
  specs:
    message_bus_client (0.2.0)
      excon (~> 0.45)

GIT
  remote: https://github.com/3scale/prawn.git
  revision: 88aead0d97e230d08e9f51a18711d01317965bfe
  branch: 0.5.1-3scale
  specs:
    prawn-core (0.5.1.pre.3scale)
      pdf-reader (~> 0.9.0)
      ttfunk (~> 1.0, >= 1.5.1)

GIT
  remote: https://github.com/3scale/rspec-html-matchers.git
  revision: 58b19212afcf66540da729214287d85f586fa7cd
  branch: fix/rspec-3-with-xml-document
  specs:
    rspec-html-matchers (0.9.1)
      nokogiri (~> 1)
      rspec (>= 3.0.0.a, < 4)

GIT
  remote: https://github.com/3scale/source2swagger
  revision: 9a787007577fc58b5822b55720e977cc063057fd
  specs:
    source2swagger (0.0.2)
      json

GIT
  remote: https://github.com/3scale/swagger-ui_rails.git
  revision: f88bb8bed4fdb57fcf5be6425f3fc10c638788d1
  branch: dev-2.1.3
  specs:
    swagger-ui_rails2 (0.1.7)

GIT
  remote: https://github.com/3scale/swagger-ui_rails.git
  revision: 13968af8f2845f448a0b88c4ffe4cf93477c90fa
  branch: dev
  specs:
    swagger-ui_rails (0.1.7)

GIT
  remote: https://github.com/HakubJozak/sour.git
  revision: d2ca8cf7761a664efa4c89cb4b32c55d509ce58d
  specs:
    sour (0.1.3)

GIT
  remote: https://github.com/ceritium/html-pipeline.git
  revision: e404ae290fe75ba86230b7b27d2c28906dfc9c93
  branch: master
  specs:
    html-pipeline (0.0.12)
      activesupport (>= 2)
      escape_utils (= 1.0.1)
      gemoji (~> 1.0)
      github-markdown (~> 0.5)
      nokogiri (~> 1.4)
      rinku (~> 1.7)
      sanitize (~> 2.0)

GIT
  remote: https://github.com/mikz/httpclient.git
  revision: fec23fb32fb899b87a8b2c94e2d2069b6b4c633c
  branch: ssl-env-cert
  specs:
    httpclient (2.8.3)

PATH
  remote: lib/developer_portal
  specs:
    developer_portal (1.0.0)
      liquid (~> 3.0.5)
      railties (>= 3.2)

PATH
  remote: vendor/active-docs
  specs:
    active-docs (1.0.0)
      railties (> 3.1)

GEM
  remote: https://rubygems.org/
  specs:
    3scale_client (2.6.1)
      nokogiri
    3scale_time_range (0.0.6)
      activesupport (>= 3.2.19)
    Ascii85 (1.0.3)
    RedCloth (4.3.2)
    actioncable (5.0.7.1)
      actionpack (= 5.0.7.1)
      nio4r (>= 1.2, < 3.0)
      websocket-driver (~> 0.6.1)
    actionmailer (5.0.7.1)
      actionpack (= 5.0.7.1)
      actionview (= 5.0.7.1)
      activejob (= 5.0.7.1)
      mail (~> 2.5, >= 2.5.4)
      rails-dom-testing (~> 2.0)
    actionpack (5.0.7.1)
      actionview (= 5.0.7.1)
      activesupport (= 5.0.7.1)
      rack (~> 2.0)
      rack-test (~> 0.6.3)
      rails-dom-testing (~> 2.0)
      rails-html-sanitizer (~> 1.0, >= 1.0.2)
    actionview (5.0.7.1)
      activesupport (= 5.0.7.1)
      builder (~> 3.1)
      erubis (~> 2.7.0)
      rails-dom-testing (~> 2.0)
      rails-html-sanitizer (~> 1.0, >= 1.0.3)
    activejob (5.0.7.1)
      activesupport (= 5.0.7.1)
      globalid (>= 0.3.6)
    activemerchant (1.77.0)
      activesupport (>= 3.2.14, < 6.x)
      builder (>= 2.1.2, < 4.0.0)
      i18n (>= 0.6.9)
      nokogiri (~> 1.4)
    activemodel (5.0.7.1)
      activesupport (= 5.0.7.1)
    activemodel-serializers-xml (1.0.2)
      activemodel (> 5.x)
      activesupport (> 5.x)
      builder (~> 3.1)
    activerecord (5.0.7.1)
      activemodel (= 5.0.7.1)
      activesupport (= 5.0.7.1)
      arel (~> 7.0)
    activerecord-oracle_enhanced-adapter (1.7.11)
      activerecord (~> 5.0.0)
      arel (~> 7.1.4)
      ruby-plsql (>= 0.5.0)
    activesupport (5.0.7.1)
      concurrent-ruby (~> 1.0, >= 1.0.2)
      i18n (>= 0.7, < 2)
      minitest (~> 5.1)
      tzinfo (~> 1.1)
    acts-as-taggable-on (4.0.0)
      activerecord (>= 4.0)
    acts_as_list (0.7.7)
      activerecord (>= 3.0)
    acts_as_tree (2.8.0)
      activerecord (>= 3.0.0)
    addressable (2.5.2)
      public_suffix (>= 2.0.2, < 4.0)
    after_commit_queue (1.1.0)
      rails (>= 3.0)
    aggregate_root (0.3.6)
      activesupport (>= 3.0)
    analytics-ruby (2.2.5)
      commander (~> 4.4)
    ansi (1.5.0)
    arel (7.1.4)
    ast (2.4.0)
    audited (4.8.0)
      activerecord (>= 4.0, < 5.3)
    autoparse (0.3.3)
      addressable (>= 2.3.1)
      extlib (>= 0.9.15)
      multi_json (>= 1.0.0)
    aws-sdk (2.11.159)
      aws-sdk-resources (= 2.11.159)
    aws-sdk-core (2.11.159)
      aws-sigv4 (~> 1.0)
      jmespath (~> 1.0)
    aws-sdk-rails (1.0.1)
      aws-sdk-resources (~> 2)
      railties (>= 3)
    aws-sdk-resources (2.11.159)
      aws-sdk-core (= 2.11.159)
    aws-sigv4 (1.0.3)
    baby_squeel (1.2.1)
      activerecord (>= 4.2.0)
      join_dependency (~> 0.1.1)
      polyamorous (~> 1.3)
    bcrypt (3.1.12)
    binding_of_caller (0.8.0)
      debug_inspector (>= 0.0.1)
    bootsnap (1.3.2)
      msgpack (~> 1.0)
    braintree (2.91.0)
      builder (>= 2.0.0)
    bugsnag (6.8.0)
      concurrent-ruby (~> 1.0)
    builder (3.2.3)
    bullet (5.6.1)
      activesupport (>= 3.0.0)
      uniform_notifier (~> 1.10.0)
    cancancan (1.7.1)
    capybara (2.18.0)
      addressable
      mini_mime (>= 0.1.3)
      nokogiri (>= 1.3.3)
      rack (>= 1.0.0)
      rack-test (>= 0.5.4)
      xpath (>= 2.0, < 4.0)
    capybara-webkit (1.15.1)
      capybara (>= 2.3, < 4.0)
      json
    childprocess (0.9.0)
      ffi (~> 1.0, >= 1.0.11)
    chronic (0.10.2)
    chunky_png (1.3.10)
    ci_reporter (2.0.0)
      builder (>= 2.1.2)
    climate_control (0.2.0)
    codecov (0.1.13)
      json
      simplecov
      url
    codemirror-rails (5.16.0)
      railties (>= 3.0, < 6.0)
    coderay (1.1.2)
    coffee-rails (4.2.2)
      coffee-script (>= 2.2.0)
      railties (>= 4.0.0)
    coffee-script (2.4.1)
      coffee-script-source
      execjs
    coffee-script-source (1.12.2)
    colorize (0.8.1)
    commander (4.4.7)
      highline (~> 2.0.0)
    compass (1.0.3)
      chunky_png (~> 1.2)
      compass-core (~> 1.0.2)
      compass-import-once (~> 1.0.5)
      rb-fsevent (>= 0.9.3)
      rb-inotify (>= 0.9)
      sass (>= 3.3.13, < 3.5)
    compass-core (1.0.3)
      multi_json (~> 1.0)
      sass (>= 3.3.0, < 3.5)
    compass-import-once (1.0.5)
      sass (>= 3.2, < 3.5)
    compass-rails (3.0.2)
      compass (~> 1.0.0)
      sass-rails (< 5.1)
      sprockets (< 4.0)
    concurrent-ruby (1.1.4)
    connection_pool (2.2.2)
    crack (0.4.3)
      safe_yaml (~> 1.0.0)
    crass (1.0.4)
    cucumber (2.99.0)
      builder (>= 2.1.2)
      cucumber-core (~> 1.5.0)
      cucumber-wire (~> 0.0.1)
      diff-lcs (>= 1.1.3)
      gherkin (~> 4.0)
      multi_json (>= 1.7.5, < 2.0)
      multi_test (>= 0.1.2)
    cucumber-core (1.5.0)
      gherkin (~> 4.0)
    cucumber-rails (1.5.0)
      capybara (>= 1.1.2, < 3)
      cucumber (>= 1.3.8, < 4)
      mime-types (>= 1.17, < 4)
      nokogiri (~> 1.5)
      railties (>= 4, < 5.2)
    cucumber-wire (0.0.1)
<<<<<<< HEAD
    daemons (1.2.3)
    dalli (2.7.4)
=======
    daemons (1.2.6)
    dalli (2.7.9)
>>>>>>> bf045112
    database_cleaner (1.7.0)
    deadlock_retry (1.2.0)
    debug_inspector (0.0.3)
    diff-lcs (1.3)
    diffy (3.2.1)
    disposable (0.1.15)
      representable (>= 2.2.3, < 2.4.0)
      uber
    docile (1.1.5)
    domain_name (0.5.20180417)
      unf (>= 0.0.5, < 1.0.0)
    dotenv (2.5.0)
    dotenv-rails (2.5.0)
      dotenv (= 2.5.0)
      railties (>= 3.2, < 6.0)
    draper (3.0.1)
      actionpack (~> 5.0)
      activemodel (~> 5.0)
      activemodel-serializers-xml (~> 1.0)
      activesupport (~> 5.0)
      request_store (~> 1.0)
    dynamic_form (1.1.4)
    email_spec (2.2.0)
      htmlentities (~> 4.3.3)
      launchy (~> 2.1)
      mail (~> 2.7)
    equivalent-xml (0.6.0)
      nokogiri (>= 1.4.3)
    erubis (2.7.0)
    escape_utils (1.0.1)
    et-orbi (1.1.6)
      tzinfo
    eventmachine (1.2.7)
    excon (0.62.0)
    execjs (2.7.0)
    extlib (0.9.16)
    factory_bot (4.11.1)
      activesupport (>= 3.0.0)
    factory_bot_rails (4.11.1)
      factory_bot (~> 4.11.1)
      railties (>= 3.0.0)
    fakefs (0.18.0)
    faraday (0.15.3)
      multipart-post (>= 1.2, < 3)
    faraday_middleware (0.12.2)
      faraday (>= 0.7.4, < 1.0)
    ffi (1.9.25)
    font-awesome-rails (4.7.0.4)
      railties (>= 3.2, < 6.0)
    formtastic (1.2.4)
      actionpack (>= 2.3.7)
      activesupport (>= 2.3.7)
      i18n (~> 0.4)
    fugit (1.1.6)
      et-orbi (~> 1.1, >= 1.1.6)
      raabro (~> 1.1)
    gemoji (1.5.0)
    gherkin (4.1.3)
    github-markdown (0.6.9)
    globalid (0.4.1)
      activesupport (>= 4.2.0)
    google-api-client (0.7.1)
      addressable (>= 2.3.2)
      autoparse (>= 0.3.3)
      extlib (>= 0.9.15)
      faraday (>= 0.9.0)
      jwt (>= 0.1.5)
      launchy (>= 2.1.1)
      multi_json (>= 1.0.0)
      retriable (>= 1.4)
      signet (>= 0.5.0)
      uuidtools (>= 2.1.0)
    gruff (0.7.0)
      rmagick (~> 2.13, >= 2.13.4)
    has_scope (0.7.2)
      actionpack (>= 4.1)
      activesupport (>= 4.1)
    hashdiff (0.3.7)
    hashie (3.6.0)
    headless (2.3.1)
    highline (2.0.0)
    hiredis (0.6.1)
    htmlentities (4.3.4)
    http (2.2.2)
      addressable (~> 2.3)
      http-cookie (~> 1.0)
      http-form_data (~> 1.0.1)
      http_parser.rb (~> 0.6.0)
    http-cookie (1.0.3)
      domain_name (~> 0.5)
    http-form_data (1.0.3)
    http_parser.rb (0.6.0)
    i18n (0.7.0)
    inherited_resources (1.7.2)
      actionpack (>= 3.2, < 5.2.x)
      has_scope (~> 0.6)
      railties (>= 3.2, < 5.2.x)
      responders
    injectedlogger (0.0.13)
    innertube (1.1.0)
    jaro_winkler (1.5.1)
    jmespath (1.4.0)
    join_dependency (0.1.4)
      activerecord (>= 4.2.0)
    joiner (0.3.4)
      activerecord (>= 4.1.0)
    jquery-rails (4.3.3)
      rails-dom-testing (>= 1, < 3)
      railties (>= 4.2.0)
      thor (>= 0.14, < 2.0)
    json (1.8.6)
    json-schema (2.8.1)
      addressable (>= 2.4)
    jwt (1.5.6)
    kgio (2.11.2)
    kubeclient (2.5.2)
      http (>= 0.98, < 3)
      recursive-open-struct (~> 1.0.0)
      rest-client
    launchy (2.4.3)
      addressable (~> 2.3)
    license_finder (5.5.2)
      bundler
      rubyzip
      thor
      toml (= 0.2.0)
      with_env (= 1.1.0)
      xml-simple
    liquid (3.0.6)
    listen (3.1.5)
      rb-fsevent (~> 0.9, >= 0.9.4)
      rb-inotify (~> 0.9, >= 0.9.7)
      ruby_dep (~> 1.2)
    loofah (2.2.3)
      crass (~> 1.0.2)
      nokogiri (>= 1.5.9)
    mail (2.7.1)
      mini_mime (>= 0.1.1)
    mail_view (2.0.4)
      tilt
    mechanize (2.7.6)
      domain_name (~> 0.5, >= 0.5.1)
      http-cookie (~> 1.0)
      mime-types (>= 1.17.2)
      net-http-digest_auth (~> 1.1, >= 1.1.1)
      net-http-persistent (>= 2.5.2)
      nokogiri (~> 1.6)
      ntlm-http (~> 0.1, >= 0.1.1)
      webrobots (>= 0.0.9, < 0.2)
    message_bus (2.0.9)
      rack (>= 1.1.3)
    metaclass (0.0.4)
    method_source (0.9.2)
    middleware (0.1.0)
    mime-types (2.99.3)
    mimemagic (0.3.2)
    mini_mime (1.0.1)
    mini_portile2 (2.4.0)
    minitest (5.10.3)
    minitest-reporters (1.3.5)
      ansi
      builder
      minitest (>= 5.0)
      ruby-progressbar
    minitest-stub-const (0.6)
    mocha (1.1.0)
      metaclass (~> 0.0.1)
    money (6.7.1)
      i18n (>= 0.6.4, <= 0.7.0)
      sixarm_ruby_unaccent (>= 1.1.1, < 2)
    msgpack (1.2.4)
    multi_json (1.13.1)
    multi_test (0.1.2)
    multi_xml (0.6.0)
    multipart-post (2.0.0)
    mustache (1.1.0)
    mustermann (1.0.3)
    mysql2 (0.3.21)
    net-http-digest_auth (1.4.1)
    net-http-persistent (3.0.0)
      connection_pool (~> 2.2)
    netrc (0.11.0)
    nio4r (2.3.1)
    nokogiri (1.9.1)
      mini_portile2 (~> 2.4.0)
    non-stupid-digest-assets (1.0.9)
      sprockets (>= 2.0)
    ntlm-http (0.1.1)
    oauth2 (1.4.1)
      faraday (>= 0.8, < 0.16.0)
      jwt (>= 1.0, < 3.0)
      multi_json (~> 1.3)
      multi_xml (~> 0.5)
      rack (>= 1.2, < 3)
    open_id_authentication (1.3.0)
      rack-openid (~> 1.3)
    paperclip (5.3.0)
      activemodel (>= 4.2.0)
      activesupport (>= 4.2.0)
      mime-types
      mimemagic (~> 0.3.0)
      terrapin (~> 0.6.0)
    parallel (1.12.1)
    parallel_tests (2.26.2)
      parallel
    parser (2.5.3.0)
      ast (~> 2.4.0)
    parslet (1.8.2)
    pdf-reader (0.9.3)
      Ascii85 (>= 0.9)
    percy-capybara (2.5.1)
      percy-client (~> 1.10)
    percy-client (1.15.0)
      addressable
      excon
      faraday (>= 0.9)
<<<<<<< HEAD
      httpclient (>= 2.6)
    pg (0.21.0)
=======
>>>>>>> bf045112
    pisoni (1.24.0)
      faraday (>= 0.9.1)
      injectedlogger (>= 0.0.13)
      json (>= 1.8.1)
      net-http-persistent
    polyamorous (1.3.3)
      activerecord (>= 3.0)
    powerpack (0.1.2)
    prawn-format (0.2.1)
      prawn-core
    prawn-layout (0.2.1)
    protected_attributes_continued (1.3.0)
      activemodel (~> 5.0)
    pry (0.11.3)
      coderay (~> 1.1.0)
      method_source (~> 0.9.0)
    pry-doc (0.13.4)
      pry (~> 0.11)
      yard (~> 0.9.11)
    pry-rails (0.3.6)
      pry (>= 0.10.4)
    pry-stack_explorer (0.4.9.2)
      binding_of_caller (>= 0.7)
      pry (>= 0.9.11)
    public_suffix (3.0.3)
    raabro (1.1.6)
    rack (2.0.6)
    rack-no_animations (1.0.3)
    rack-openid (1.4.2)
      rack (>= 1.1.0)
      ruby-openid (>= 2.1.8)
    rack-protection (2.0.4)
      rack
    rack-proxy (0.6.5)
      rack
    rack-test (0.6.3)
      rack (>= 1.0)
    rack-utf8_sanitizer (1.6.0)
      rack (>= 1.0, < 3.0)
    rack-x_served_by (0.1.1)
    rails (5.0.7.1)
      actioncable (= 5.0.7.1)
      actionmailer (= 5.0.7.1)
      actionpack (= 5.0.7.1)
      actionview (= 5.0.7.1)
      activejob (= 5.0.7.1)
      activemodel (= 5.0.7.1)
      activerecord (= 5.0.7.1)
      activesupport (= 5.0.7.1)
      bundler (>= 1.3.0)
      railties (= 5.0.7.1)
      sprockets-rails (>= 2.0.0)
    rails-controller-testing (1.0.2)
      actionpack (~> 5.x, >= 5.0.1)
      actionview (~> 5.x, >= 5.0.1)
      activesupport (~> 5.x)
    rails-dom-testing (2.0.3)
      activesupport (>= 4.2.0)
      nokogiri (>= 1.6)
    rails-html-sanitizer (1.0.4)
      loofah (~> 2.2, >= 2.2.2)
    rails-observers (0.1.5)
      activemodel (>= 4.0)
    rails_event_store (0.9.0)
      activemodel (>= 3.0)
      activesupport (>= 3.0)
      aggregate_root (~> 0.3.1)
      rails_event_store_active_record (~> 0.6.3)
      ruby_event_store (~> 0.9.0)
    rails_event_store_active_record (0.6.3)
      activemodel (>= 3.0)
      activesupport (>= 3.0)
      ruby_event_store (~> 0.9.0)
    railties (5.0.7.1)
      actionpack (= 5.0.7.1)
      activesupport (= 5.0.7.1)
      method_source
      rake (>= 0.8.7)
      thor (>= 0.18.1, < 2.0)
    rainbow (3.0.0)
    raindrops (0.19.0)
    rake (12.3.2)
    rb-fsevent (0.10.3)
    rb-inotify (0.9.10)
      ffi (>= 0.5.0, < 2)
    recaptcha (4.1.0)
      json
    record_tag_helper (1.0.0)
      actionview (~> 5.x)
    recursive-open-struct (1.0.5)
    redcarpet (3.4.0)
    redis (3.3.5)
    redis-namespace (1.5.3)
      redis (~> 3.0, >= 3.0.4)
    reform (2.0.5)
      disposable (~> 0.1.11)
      uber (~> 0.0.11)
    representable (2.3.0)
      uber (~> 0.0.7)
    request_store (1.4.1)
      rack (>= 1.4)
    responders (2.4.0)
      actionpack (>= 4.2.0, < 5.3)
      railties (>= 4.2.0, < 5.3)
    rest-client (1.8.0)
      http-cookie (>= 1.0.2, < 2.0)
      mime-types (>= 1.16, < 3.0)
      netrc (~> 0.7)
    retriable (3.1.2)
    riddle (2.3.2)
    rinku (1.7.3)
    rmagick (2.15.4)
    roar (1.0.4)
      representable (>= 2.0.1, < 2.4.0)
    roar-rails (1.0.2)
      actionpack
      railties (>= 3.0.0)
      responders
      roar (~> 1.0.4)
      test_xml (>= 0.1.6)
      uber (~> 0.0.7)
    rspec (3.8.0)
      rspec-core (~> 3.8.0)
      rspec-expectations (~> 3.8.0)
      rspec-mocks (~> 3.8.0)
    rspec-core (3.8.0)
      rspec-support (~> 3.8.0)
    rspec-expectations (3.8.2)
      diff-lcs (>= 1.2.0, < 2.0)
      rspec-support (~> 3.8.0)
    rspec-mocks (3.8.0)
      diff-lcs (>= 1.2.0, < 2.0)
      rspec-support (~> 3.8.0)
    rspec-rails (3.8.1)
      actionpack (>= 3.0)
      activesupport (>= 3.0)
      railties (>= 3.0)
      rspec-core (~> 3.8.0)
      rspec-expectations (~> 3.8.0)
      rspec-mocks (~> 3.8.0)
      rspec-support (~> 3.8.0)
    rspec-support (3.8.0)
    rspec_api_documentation (6.1.0)
      activesupport (>= 3.0.0)
      mustache (~> 1.0, >= 0.99.4)
      rspec (~> 3.0)
    rspec_junit_formatter (0.4.1)
      rspec-core (>= 2, < 4, != 2.12.0)
    rubocop (0.59.1)
      jaro_winkler (~> 1.5.1)
      parallel (~> 1.10)
      parser (>= 2.5, != 2.5.1.1)
      powerpack (~> 0.1)
      rainbow (>= 2.2.2, < 4.0)
      ruby-progressbar (~> 1.7)
      unicode-display_width (~> 1.0, >= 1.0.1)
    ruby-oci8 (2.2.6.1)
    ruby-openid (2.7.0)
    ruby-plsql (0.7.1)
    ruby-prof (0.17.0)
    ruby-progressbar (1.10.0)
    ruby_dep (1.5.0)
    ruby_event_store (0.9.0)
    rubyzip (1.2.2)
    safe_yaml (1.0.4)
    sanitize (2.1.1)
      nokogiri (>= 1.4.4)
    sass (3.4.25)
    sass-rails (5.0.7)
      railties (>= 4.0.0, < 6)
      sass (~> 3.1)
      sprockets (>= 2.8, < 4.0)
      sprockets-rails (>= 2.0, < 4.0)
      tilt (>= 1.1, < 3)
    secure_headers (2.5.3)
      user_agent_parser
    selenium-webdriver (3.8.0)
      childprocess (~> 0.5)
      rubyzip (~> 1.0)
    shoulda (3.5.0)
      shoulda-context (~> 1.0, >= 1.0.1)
      shoulda-matchers (>= 1.4.1, < 3.0)
    shoulda-context (1.2.2)
    shoulda-matchers (2.8.0)
      activesupport (>= 3.0.0)
    sidekiq (5.2.2)
      connection_pool (~> 2.2, >= 2.2.2)
      rack-protection (>= 1.5.0)
      redis (>= 3.3.5, < 5)
    sidekiq-batch (0.1.5)
      sidekiq (>= 3)
    sidekiq-cron (1.0.4)
      fugit (~> 1.1)
      sidekiq (>= 4.2.1)
    sidekiq-lock (0.4.0)
      redis (>= 3.0.5)
      sidekiq (>= 2.14.0)
    sidekiq-prometheus-exporter (0.1.6)
      sidekiq (>= 3.3.1)
    signet (0.11.0)
      addressable (~> 2.3)
      faraday (~> 0.9)
      jwt (>= 1.5, < 3.0)
      multi_json (~> 1.10)
    simplecov (0.10.0)
      docile (~> 1.1.0)
      json (~> 1.8)
      simplecov-html (~> 0.10.0)
    simplecov-html (0.10.2)
    sinatra (2.0.4)
      mustermann (~> 1.0)
      rack (~> 2.0)
      rack-protection (= 2.0.4)
      tilt (~> 2.0)
    sixarm_ruby_unaccent (1.2.0)
    slim (4.0.1)
      temple (>= 0.7.6, < 0.9)
      tilt (>= 2.0.6, < 2.1)
    slim-rails (3.2.0)
      actionpack (>= 3.1)
      railties (>= 3.1)
      slim (>= 3.0, < 5.0)
    spring (2.0.2)
      activesupport (>= 4.2)
    spring-commands-cucumber (1.0.1)
      spring (>= 0.9.1)
    spring-commands-m (1.0.1)
      spring (>= 0.91)
    spring-commands-rspec (1.0.4)
      spring (>= 0.9.1)
    spring-commands-rubocop (0.2.0)
      spring (>= 1.0, < 3.0)
    spring-commands-testunit (1.0.1)
      spring (>= 0.9.1)
    sprockets (3.7.2)
      concurrent-ruby (~> 1.0)
      rack (> 1, < 3)
    sprockets-rails (3.2.1)
      actionpack (>= 4.0)
      activesupport (>= 4.0)
      sprockets (>= 3.0.0)
    state_machines (0.5.0)
    state_machines-activemodel (0.5.1)
      activemodel (>= 4.1, < 6.0)
      state_machines (>= 0.5.0)
    state_machines-activerecord (0.5.2)
      activerecord (>= 4.1, < 6.0)
      state_machines-activemodel (>= 0.5.0)
    statsd-ruby (1.4.0)
    stripe (3.28.0)
      faraday (~> 0.10)
    temple (0.8.0)
    terrapin (0.6.0)
      climate_control (>= 0.0.3, < 1.0)
    test_xml (0.1.8)
      diffy (~> 3.0)
      nokogiri (>= 1.3.2)
    thin (1.7.2)
      daemons (~> 1.0, >= 1.0.9)
      eventmachine (~> 1.0, >= 1.0.4)
      rack (>= 1, < 3)
    thinking-sphinx (3.2.0)
      activerecord (>= 3.1.0)
      builder (>= 2.1.2)
      innertube (>= 1.0.2)
      joiner (>= 0.2.0)
      middleware (>= 0.1.0)
      riddle (>= 1.5.11)
    thor (0.20.3)
    thread_safe (0.3.6)
    tilt (2.0.8)
    timecop (0.9.1)
    toml (0.2.0)
      parslet (~> 1.8.0)
    ts-datetime-delta (2.0.2)
      thinking-sphinx (>= 1.3.8)
    ttfunk (1.5.1)
    tzinfo (1.2.5)
      thread_safe (~> 0.1)
    uber (0.0.15)
    uglifier (4.1.19)
      execjs (>= 0.3.0, < 3)
    unf (0.1.4)
      unf_ext
    unf_ext (0.0.7.5)
    unicode-display_width (1.4.0)
    unicorn (5.4.1)
      kgio (~> 2.6)
      raindrops (~> 0.7)
    unicorn-rails (2.2.1)
      rack
      unicorn
    uniform_notifier (1.10.0)
    url (0.3.2)
    user_agent_parser (2.5.0)
    uuidtools (2.1.5)
    webmock (1.24.6)
      addressable (>= 2.3.6)
      crack (>= 0.3.2)
      hashdiff
    webpacker (3.5.5)
      activesupport (>= 4.2)
      rack-proxy (>= 0.6.1)
      railties (>= 4.2)
    webrobots (0.1.2)
    websocket-driver (0.6.5)
      websocket-extensions (>= 0.1.0)
    websocket-extensions (0.1.3)
    whenever (0.9.7)
      chronic (>= 0.6.3)
    will_paginate (3.1.6)
    with_env (1.1.0)
    xml-simple (1.1.5)
    xpath (2.1.0)
      nokogiri (~> 1.3)
    yard (0.9.16)
    zip-zip (0.3)
      rubyzip (>= 1.0.0)

PLATFORMS
  ruby

DEPENDENCIES
  3scale_client (~> 2.6.1)
  3scale_time_range (= 0.0.6)
  RedCloth (~> 4.3)
  active-docs!
  active_merchant-adyen12!
  activemerchant (~> 1.77.0)
  activemodel-serializers-xml
  activerecord-oracle_enhanced-adapter (~> 1.7.0)
  acts-as-taggable-on (~> 4.0)
  acts_as_list (~> 0.7.6)
  acts_as_tree
  addressable
  after_commit_queue (~> 1.1.0)
  analytics-ruby
  audited
  aws-sdk (~> 2)
  aws-sdk-rails (~> 1.0)
  baby_squeel (~> 1.2.0)
  bcrypt (~> 3.1.7)
  bootsnap (~> 1.3)
  braintree (~> 2.89)
  bugsnag (~> 6.0)
  bullet (~> 5.6)
  cancancan (~> 1.7.1)
  capybara (~> 2.18)!
  capybara-webkit (~> 1.15)!
  childprocess
  chronic
  ci_reporter_shell!
  codecov (~> 0.1.10)
  codemirror-rails (~> 5.6)
  coffee-rails (~> 4.2)
  colorize
  compass-rails (~> 3.0.2)
  cucumber (~> 2.0)
  cucumber-rails
  dalli (~> 2.7)
  database_cleaner (~> 1.4)
  deadlock_retry
  developer_portal!
  diff-lcs (~> 1.2)
  dotenv-rails (~> 2.0)
  draper (~> 3.0)
  dynamic_form
  email_spec
  equivalent-xml
  factory_bot_rails (~> 4.11.1)
  fakefs (~> 0.18.0)
  fakeweb!
  faraday_middleware
  font-awesome-rails (~> 4.7.0.4)
  font_assets!
  formtastic (~> 1.2.4)
  github-markdown
  google-api-client (= 0.7.1)
  gruff (~> 0.3)
  hashie
  headless (~> 2.3.1)
  hiredis (~> 0.6.0)
  html-pipeline!
  htmlentities (~> 4.3, >= 4.3.4)
  httpclient!
  i18n
  inherited_resources (~> 1.7.2)
  jquery-rails (~> 4.3)
  json (~> 1.8.1)
  json-schema
  jwt (~> 1.5.2)
  kubeclient
  launchy
  license_finder (~> 5.5.2)
  listen
  mail_view (~> 2.0.4)
  mechanize
  message_bus (~> 2.0.2)
  message_bus_client!
  minitest (= 5.10.3)
  minitest-reporters
  minitest-stub-const
  mocha (~> 1.1.0)
  money (= 6.7.1)
  mysql2 (~> 0.3.11)
  nokogiri (>= 1.6.8)
  non-stupid-digest-assets (~> 1.0)
  oauth2 (~> 1.4)
  open_id_authentication
  paperclip (~> 5.3.0)
  parallel_tests (~> 2.3)
  percy-capybara (~> 2.5.1)
  pg (~> 0.21.0)
  pisoni (= 1.24.0)
  prawn-core!
  prawn-format (= 0.2.1)
  prawn-layout (= 0.2.1)
  protected_attributes_continued (~> 1.3.0)
  pry-doc (>= 0.8)
  pry-rails
  pry-stack_explorer
  rack-no_animations (~> 1.0.3)
  rack-utf8_sanitizer
  rack-x_served_by (~> 0.1.1)
  rails (~> 5.0.6)
  rails-controller-testing
  rails-observers
  rails_event_store (~> 0.9.0)
  recaptcha (= 4.1.0)
  record_tag_helper (~> 1.0)
  redcarpet (~> 3.4.0)
  redis (~> 3.3.5)
  redis-namespace (~> 1.5.2)
  reform (~> 2.0.3)
  rest-client (~> 1.6)
  rmagick (~> 2.15.3)
  roar-rails
  rspec-html-matchers!
  rspec-rails (~> 3.8)
  rspec_api_documentation
  rspec_junit_formatter
  rubocop (= 0.59.1)
  ruby-oci8
  ruby-openid
  ruby-prof
  rubyzip (~> 1.2.2)
  sass-rails (~> 5.0)
  secure_headers (~> 2.2)
  selenium-webdriver (~> 3.4)
  shoulda (~> 3.5.0)
  shoulda-context (~> 1.2.1)
  shoulda-matchers (~> 2.8.0)
  sidekiq (< 6)
  sidekiq-batch (~> 0.1.1)
  sidekiq-cron
  sidekiq-lock
  sidekiq-prometheus-exporter
  simplecov (~> 0.10.0)
  sinatra
  slim-rails (~> 3.0)
  sour!
  source2swagger!
  spring (= 2.0.2)
  spring-commands-cucumber
  spring-commands-m
  spring-commands-rspec
  spring-commands-rubocop
  spring-commands-testunit
  sprockets-rails
  state_machines (~> 0.5.0)
  state_machines-activerecord (~> 0.5.0)
  statsd-ruby
  stripe
  swagger-ui_rails!
  swagger-ui_rails2!
  thin
  thinking-sphinx (~> 3.2.0)
  timecop (~> 0.8)
  ts-datetime-delta
  uglifier
  unicorn
  unicorn-rails
  webmock (~> 1.21)
  webpacker (~> 3.3)
  whenever (~> 0.9.7)
  will_paginate (~> 3.1.6)
  xpath (~> 2.1)
  yard
  zip-zip

BUNDLED WITH
   1.17.2<|MERGE_RESOLUTION|>--- conflicted
+++ resolved
@@ -296,13 +296,8 @@
       nokogiri (~> 1.5)
       railties (>= 4, < 5.2)
     cucumber-wire (0.0.1)
-<<<<<<< HEAD
-    daemons (1.2.3)
-    dalli (2.7.4)
-=======
     daemons (1.2.6)
     dalli (2.7.9)
->>>>>>> bf045112
     database_cleaner (1.7.0)
     deadlock_retry (1.2.0)
     debug_inspector (0.0.3)
@@ -519,11 +514,7 @@
       addressable
       excon
       faraday (>= 0.9)
-<<<<<<< HEAD
-      httpclient (>= 2.6)
     pg (0.21.0)
-=======
->>>>>>> bf045112
     pisoni (1.24.0)
       faraday (>= 0.9.1)
       injectedlogger (>= 0.0.13)
