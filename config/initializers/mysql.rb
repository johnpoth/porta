# frozen_string_literal: true

<<<<<<< HEAD
if defined?(ActiveRecord::ConnectionAdapters::Mysql2Adapter)
  ActiveRecord::ConnectionAdapters::Mysql2Adapter::NATIVE_DATABASE_TYPES[:primary_key] = "BIGINT(20) auto_increment PRIMARY KEY"
end

unless System::Database.oracle?
=======
if System::Database.mysql?
>>>>>>> bf045112
  ActiveRecord::Base.class_eval do
    extend(Module.new do
      def set_date_columns(*)
        # nothing, just nicer than to have a conditional
      end
    end)
  end

  # This is for Rails 4, I do not know if it is needed
  ActiveRecord::ConnectionAdapters::Mysql2Adapter::NATIVE_DATABASE_TYPES[:primary_key] = "BIGINT(20) auto_increment PRIMARY KEY"

  # Works in rails 5
  ActiveRecord::ConnectionAdapters::MySQL::TableDefinition.prepend(Module.new do
    def new_column_definition(name, type, options)
      column = super
      if type == :primary_key
        column.type = :bigint
        column.unsigned = false
        column.auto_increment = true
      end
      column
    end
  end)
end<|MERGE_RESOLUTION|>--- conflicted
+++ resolved
@@ -1,14 +1,6 @@
 # frozen_string_literal: true
 
-<<<<<<< HEAD
-if defined?(ActiveRecord::ConnectionAdapters::Mysql2Adapter)
-  ActiveRecord::ConnectionAdapters::Mysql2Adapter::NATIVE_DATABASE_TYPES[:primary_key] = "BIGINT(20) auto_increment PRIMARY KEY"
-end
-
 unless System::Database.oracle?
-=======
-if System::Database.mysql?
->>>>>>> bf045112
   ActiveRecord::Base.class_eval do
     extend(Module.new do
       def set_date_columns(*)
@@ -16,7 +8,9 @@
       end
     end)
   end
+end
 
+if System::Database.mysql?
   # This is for Rails 4, I do not know if it is needed
   ActiveRecord::ConnectionAdapters::Mysql2Adapter::NATIVE_DATABASE_TYPES[:primary_key] = "BIGINT(20) auto_increment PRIMARY KEY"
 
