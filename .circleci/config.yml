version: 2.1

##################################### YAML ANCHORS  ############################################

upload-coverage: &upload-coverage
  run:
    name: Upload test coverage to Codecov
    command: bash <(curl -s https://codecov.io/bash)

persist-vendored-dependencies-to-workspace: &persist-vendored-dependencies-to-workspace
  persist_to_workspace:
    root: .
    paths:
    - ./vendor/bundle
    - ./.bundle/

store-junit-results: &store-junit-test-results
  store_test_results:
    path: tmp/junit

store-test-artifacts: &store-test-artifacts
  store_artifacts:
    path: tmp/junit
    destination: junit

store-log-artifacts: &store-log-artifacts
  store_artifacts:
    path: log
    destination: log

restore-npm-cache: &restore-npm-cache
  restore_cache:
    keys:
      - v1-npm-{{ arch }}-{{ .Branch }}-{{ checksum "package.json" }}

use-example-config-files: &use-example-config-files
  run:
    name: Copy example config files into place to be used by tests
    command: |
      cp config/examples/*.yml config/

disable-internet-access: &disable-internet-access
  run:
    name: Disable internet access
    command: sudo sed -c -i".bak" 's/127\.0\.0\.11$/127.0.0.1/' /etc/resolv.conf

enable-internet-access: &enable-internet-access
  run:
    name: Enabled internet access
    command: sudo sed -c -i".bak" 's/127\.0\.0\.1$/127.0.0.11/' /etc/resolv.conf
    when: always

attach-to-workspace: &attach-to-workspace
  attach_workspace:
    at: .

system-builder: &system-builder
  image: quay.io/3scale/system-builder:latest
  environment:
    BUNDLE_FROZEN: true
    BUNDLE_PATH: 'vendor/bundle'
    DISABLE_SPRING: "true"
    ORACLE_SYSTEM_PASSWORD: threescalepass
    NLS_LANG: AMERICAN_AMERICA.UTF8
    TZ: UTC
    MASTER_PASSWORD: p
    USER_PASSWORD: p
    LC_ALL: en_US.UTF-8

mysql-container: &mysql-container
  image: circleci/mysql:5.7-ram
  environment:
    MYSQL_ALLOW_EMPTY_PASSWORD: yes
    MYSQL_ROOT_PASSWORD: ''
    MYSQL_DATABASE: circleci

postgres-container: &postgres-container
  image: circleci/postgres:11-alpine
  environment:
    POSTGRES_DB: circleci
    POSTGRES_USER: root

oracle-db-container: &oracle-db-container
  image: quay.io/3scale/oracle:12.2.0.1-ee-scripted
  auth:
    username: $DOCKER_USER
    password: $DOCKER_PASS
  environment:
    ORACLE_CHARACTERSET: 'AL32UTF8'
    ORACLE_SID: 'threescale'
    ORACLE_PDB: 'systempdb'
    ORACLE_PWD: 'threescalepass'
  command: |
    bash -c "sed -i.bak 's|2048|6144|g' /opt/oracle/dbca.rsp.tmpl && exec /opt/oracle/runOracle.sh"

clone-oracle-libs: &clone-oracle-libs
  run:
    name: "Fetch oracle libraries"
    command: |
      git clone git@github.com:3scale/system-libraries.git
      cp -R system-libraries/vendor/oracle/*.zip vendor/oracle
      sudo unzip vendor/oracle/instantclient-basiclite-linux.x64-12.2.0.1.0.zip -d /opt/oracle
      sudo unzip vendor/oracle/instantclient-sdk-linux.x64-12.2.0.1.0.zip -d /opt/oracle
      sudo unzip vendor/oracle/instantclient-odbc-linux.x64-12.2.0.1.0-2.zip -d /opt/oracle
      sudo ln -s /opt/oracle/instantclient_12_2/libclntsh.so.12.1 /opt/oracle/instantclient_12_2/libclntsh.so
      sudo rm -rf /opt/system/vendor/oracle
      rm -rf vendor/oracle/*.zip
      sudo cp config/oracle/*.ini /etc/

memcached-container: &memcached-container
  image: memcached:1.5-alpine

redis-container: &redis-container
  image: redis:4.0-alpine

dnsmasq-container: &dnsmasq-container
  image: quay.io/mikz/dnsmasq
  command:
  - --no-poll
  - --address=/#/127.0.0.1

##################################### CIRCLECI COMMANDS ############################################

commands: # reusable commands with parameters

  checkout-with-submodules:
    steps:
      - checkout
      - run:
          name: "Pull Submodules"
          command: |
            git submodule init
            git submodule update

  install-gem-dependencies:
    parameters:
      extra-deps:
        description: "Steps that will be executed in case extra dependencies."
        type: steps
        default: []
    steps:
      - checkout-with-submodules
      - restore-gem-cache
      - steps: << parameters.extra-deps >>
      - run:
          name: Install gems with bundler
          command: |
            echo "Running gems install for database: $DB"
            bundle check || bundle install --deployment
            bundle clean
            # remove capybara-webkit source, save more than 400 MB
            rm -rf "$BUNDLE_PATH/$(ruby -e 'puts Gem.ruby_engine')/$(ruby -e 'puts Gem.ruby_api_version')"/gems/capybara-webkit-*/src
          environment:
            BUNDLE_RETRY: 3
            BUNDLE_JOBS: 3
      - save-gem-cache
      - *persist-vendored-dependencies-to-workspace

  clone-oracle-libraries:
    steps:
      - add_ssh_keys:
          fingerprints:
          - "36:6a:7a:93:88:52:12:dd:4c:84:3a:42:bf:8c:c3:58"
      - run:
          name: "Fetch oracle libraries"
          command: |
            git clone git@github.com:3scale/system-libraries.git
            cp -R system-libraries/vendor/oracle/*.zip vendor/oracle
            # using sudo due to `/opt/oracle/` set in: https://github.com/3scale/system-builder/blob/1bc3cec26bff04e0603e1a4908594b70a114dfe8/Dockerfile#L16-L17
            sudo unzip vendor/oracle/instantclient-basiclite-linux.x64-12.2.0.1.0.zip -d /opt/oracle
            sudo unzip vendor/oracle/instantclient-sdk-linux.x64-12.2.0.1.0.zip -d /opt/oracle
            sudo unzip vendor/oracle/instantclient-odbc-linux.x64-12.2.0.1.0-2.zip -d /opt/oracle
            sudo ln -s /opt/oracle/instantclient_12_2/libclntsh.so.12.1 /opt/oracle/instantclient_12_2/libclntsh.so
            sudo rm -rf /opt/system/vendor/oracle
            rm -rf vendor/oracle/*.zip
            sudo cp config/oracle/*.ini /etc/

  prepare-db-for-tests:
    steps:
      - run:
          name: Prepare database for tests
          command: |
            echo "Running for database: $DB"
            bundle exec rake ci:db:ready db:create db:test:prepare

  rspec-tests:
    parameters:
      extra-deps:
        description: "Steps that will be executed in case extra dependencies are required, e.g. to connect to db."
        type: steps
        default: []
    steps:
      - checkout-with-submodules
      - *attach-to-workspace
      - *use-example-config-files
      - steps: << parameters.extra-deps >>
      - prepare-db-for-tests
      - run:
          name: Rspec tests
          command: |
            bundle exec rspec --format progress $(circleci tests glob "spec/**/*_spec.rb" | circleci tests split --split-by=timings)
      - upload-artifacts

  cucumber-tests:
    parameters:
      extra-deps:
        description: "Steps that will be executed in case extra dependencies are required, e.g. to connect to db."
        type: steps
        default: []
    steps:
      - checkout-with-submodules
      - *attach-to-workspace
      - steps: << parameters.extra-deps >>
      - prepare-db-for-tests
      - *disable-internet-access
      - run:
          name: Run cucumber tests
          command: |
            TEST=$(circleci tests glob "features/**/*.feature" | circleci tests split --split-by=timings)
            bundle exec cucumber --profile ci ${TEST}
      - *enable-internet-access
      - upload-artifacts
      - store_artifacts:
          path: tmp/capybara
          destination: capybara

  rails-tests:
    parameters:
      extra-deps:
        description: "Steps that will be executed in case extra dependencies are required, e.g. to connect to db."
        type: steps
        default: []
    steps:
      - checkout-with-submodules
      - *attach-to-workspace
      - *use-example-config-files
      - steps: << parameters.extra-deps >>
      - prepare-db-for-tests
      - run:
          name: Run Rails tests
          command: |
<<<<<<< HEAD
            shopt -s extglob
            TESTS=$(bundle exec rake "test:files:${CIRCLE_JOB%-@(postgres|oracle)}" | circleci tests split --split-by=timings)
            bundle exec rake test:run TESTS="$TESTS" TESTOPTS=--verbose --verbose --trace
=======
            TEST=$(bundle exec rake "test:files:${CIRCLE_JOB%-oracle}" | circleci tests split --split-by=timings)
            bundle exec rake test:run TEST="$TEST" TESTOPTS=--verbose --verbose --trace
>>>>>>> bf045112
      - upload-artifacts

  save-gem-cache:
    steps:
      - save_cache:
          key: v1-bundler-gems-{{ .Environment.DB }}-{{ arch }}-{{ .Branch }}-{{ checksum "Gemfile.lock" }}-{{ checksum "gemfiles/prod/Gemfile.lock" }}
          paths:
          - ./vendor/bundle
          - ./.bundle/

  restore-gem-cache:
    steps:
      - restore_cache:
          keys:
            - v1-bundler-gems-{{ .Environment.DB }}-{{ arch }}-{{ .Branch }}-{{ checksum "Gemfile.lock" }}-{{ checksum "gemfiles/prod/Gemfile.lock" }}

  upload-artifacts:
    steps:
      - *store-junit-test-results
      - *store-test-artifacts
      - *store-log-artifacts
      - *upload-coverage

##################################### CIRCLECI EXECUTORS ############################################

executors:
  builder:
    parameters:
      database:
        type: string
        default: mysql
    docker:
      - *system-builder
    environment:
      DB: << parameters.database >>
    working_directory: /opt/app-root/src/project

  builder-with-mysql:
    resource_class: small
    docker:
      - *system-builder
      - *mysql-container
      - *memcached-container
      - *redis-container
    working_directory: /opt/app-root/src/project
    environment:
      DB: mysql

  builder-with-postgres:
    resource_class: small
    docker:
      - *system-builder
      - *postgres-container
      - *memcached-container
      - *redis-container
    working_directory: /opt/app-root/src/project
    environment:
      DB: postgresql

  builder-with-oracle:
    resource_class: large
    docker:
      - *system-builder
      - *oracle-db-container
      - *memcached-container
      - *redis-container
    working_directory: /opt/app-root/src/project
    environment:
      DB: oracle

##################################### CIRCLECI JOBS ############################################

jobs:
  dependencies_bundler:
    executor:
      name: builder
      database: mysql
    steps:
      - install-gem-dependencies

  deps_bundler_postgres:
    executor:
      name: builder
      database: postgresql
    steps:
      - install-gem-dependencies

  deps_bundler_oracle:
    executor:
      name: builder
      database: oracle
    steps:
      - install-gem-dependencies:
          extra-deps:
            - clone-oracle-libraries

  dependencies_npm:
    executor: builder
    steps:
      - checkout-with-submodules
      - *restore-npm-cache
      - run:
          name: Install NPM dependencies
          command: |
            npm --version
            npm install
            npm dedupe
      - save_cache:
          key: v1-npm-{{ arch }}-{{ .Branch }}-{{ checksum "package.json" }}
          paths:
            - ./node_modules
      - persist_to_workspace:
          root: .
          paths:
            - ./node_modules

  assets_precompile:
    executor: builder
    steps:
      - checkout-with-submodules
      - *attach-to-workspace
      - run:
          name: Precompile assets
          command: |
            cp config/examples/*.yml config/
            bundle exec rake assets:precompile RAILS_ENV=test
            bundle exec rake assets:precompile RAILS_ENV=production
          environment:
            RAILS_GROUPS: assets
      - persist_to_workspace:
          root: .
          paths:
            - ./public/assets
            - ./config/*.yml

  lint:
    executor: builder
    steps:
      - run:
          name: Start Xvfb
          command: Xvfb :99 -screen 0 1280x1024x24
          background: true
      - checkout-with-submodules
      - *attach-to-workspace
      - run:
          name: Licences check
          # `npm dedupe` fixes the errors raised by duplicated incompatible dependencies from different environments
          # when license_finder invokes `npm list --json --long --production` prior have installed development deps
          # needed to build webpack assets
          command: |
            npm dedupe
            bundle exec rake ci:license_finder:run
      - run:
          name: Swagger validation
          command: |
            bundle exec rake doc:swagger:validate:all
            bundle exec rake doc:swagger:generate:all
      - run:
          name: NPM test
          command: |
            npm test -- --reporters dots,junit --browsers Firefox
            npm run-script jest
      - *store-junit-test-results
      - *store-test-artifacts
      - store_artifacts:
          path: doc/licenses
          destination: licenses
      - store_artifacts:
          path: doc/active_docs
          destination: active_docs
      - *upload-coverage

  unit:
    parallelism: 8
    executor: builder-with-mysql
    steps:
      - rails-tests

  unit-postgres:
    parallelism: 8
    executor: builder-with-postgres
    steps:
      - rails-tests

  unit-oracle:
    parallelism: 6
    executor: builder-with-oracle
    steps:
      - rails-tests:
          extra-deps:
            - clone-oracle-libraries

  functional:
    parallelism: 2
    executor: builder-with-mysql
    steps:
      - rails-tests

  functional-postgres:
    parallelism: 2
    executor: builder-with-postgres
    steps:
      - rails-tests

  functional-oracle:
    parallelism: 2
    executor: builder-with-oracle
    steps:
      - rails-tests:
          extra-deps:
            - clone-oracle-libraries

  integration:
    parallelism: 8
    executor: builder-with-mysql
    steps:
      - rails-tests

  integration-postgres:
    parallelism: 8
    executor: builder-with-postgres
    steps:
      - rails-tests

  integration-oracle:
    parallelism: 6
    executor: builder-with-oracle
    steps:
      - rails-tests:
          extra-deps:
            - clone-oracle-libraries

  rspec:
    parallelism: 3
    executor: builder-with-mysql
    steps:
      - rspec-tests

  rspec-postgres:
    parallelism: 3
    executor: builder-with-postgres
    steps:
      - rspec-tests

  rspec-oracle:
    parallelism: 4
    executor: builder-with-oracle
    steps:
      - rspec-tests:
          extra-deps:
            - clone-oracle-libraries

  cucumber:
    parallelism: 40
    resource_class: small
    docker:
      - *system-builder
      - *dnsmasq-container
      - *mysql-container
      - *memcached-container
      - *redis-container
    environment:
      DB: mysql
    steps:
      - cucumber-tests

  cucumber-postgres:
    parallelism: 40
    resource_class: small
    docker:
      - *system-builder
      - *dnsmasq-container
      - *postgres-container
      - *memcached-container
      - *redis-container
    environment:
      DB: postgresql
    steps:
      - cucumber-tests

  cucumber-oracle:
    parallelism: 30
    resource_class: large
    docker:
      - *system-builder
      - *dnsmasq-container
      - *oracle-db-container
      - *memcached-container
      - *redis-container
    environment:
      DB: oracle
    steps:
      - cucumber-tests:
          extra-deps:
            - clone-oracle-libraries

  docker-build:
    resource_class: small
    docker:
      - image: docker:stable
        environment:
          DOCKER_COMPOSE: /usr/bin/docker-compose
    steps:
      - checkout
      - setup_remote_docker:
          docker_layer_caching: true
      - run:
          name: Build System Container Image for OpenShift
          command: |
            cd openshift/system
            docker build --build-arg=BUNDLER_ENV="$(env | grep -e ^BUNDLE_)" --file Dockerfile ../..
            docker build --file Dockerfile.on_prem --pull ../..

  notify_start:
    docker:
      - image: circleci/buildpack-deps
    steps:
      - run:
          name: Notify Slack about tests start
          command: |
            curl -X POST -H 'Content-type: application/json' \
            --data \
            "{ \
              \"attachments\": [ \
              { \
                \"fallback\": \"Build started on master, for $CIRCLE_PROJECT_USERNAME/$CIRCLE_PROJECT_REPONAME.\", \
                \"color\": \"#D3D3D3\", \
                \"pretext\": \"Build started on master: \", \
                \"author_name\": \"$CIRCLE_PROJECT_USERNAME/$CIRCLE_PROJECT_REPONAME\", \
                \"title\": \"Job: $CIRCLE_JOB  \", \
                \"title_link\": \"$CIRCLE_BUILD_URL\", \
                \"text\": \"Changes: $CIRCLE_COMPARE_URL\", \
                \"fields\": [ \
                { \
                  \"title\": \"Commit\", \
                  \"value\": \"$CIRCLE_SHA1\", \
                  \"short\": false \
                }, \
                { \
                  \"title\": \"GitHub Repo\", \
                  \"value\": \"$CIRCLE_REPOSITORY_URL\", \
                  \"short\": false \
                }, \
                { \
                  \"title\": \"Triggered by:\", \
                  \"value\": \"$CIRCLE_USERNAME\", \
                  \"short\": false \
                } \
                ] \
              } \
              ] \
            }" $SLACK_WEBHOOK_URL

  notify_failure:
    docker:
      - image: circleci/buildpack-deps
    steps:
      - run:
          name: Notify Slack about tests failure
          command: |
            curl -X POST -H 'Content-type: application/json' \
            --data \
            "{ \
              \"attachments\": [ \
              { \
                \"fallback\": \"Build failed on $CIRCLE_BRANCH, for $CIRCLE_PROJECT_USERNAME/$CIRCLE_PROJECT_REPONAME.\", \
                \"color\": \"#CD0000\", \
                \"pretext\": \"Don't panic. Build failed on $CIRCLE_BRANCH !! \", \
                \"author_name\": \"$CIRCLE_PROJECT_USERNAME/$CIRCLE_PROJECT_REPONAME\", \
                \"title\": \"Job: $CIRCLE_JOB \", \
                \"title_link\": \"$CIRCLE_BUILD_URL\", \
                \"text\": \"$CIRCLE_BUILD_URL\", \
                \"fields\": [ \
                { \
                  \"title\": \"Commit\", \
                  \"value\": \"$CIRCLE_SHA1\", \
                  \"short\": false \
                } \
                ] \
              } \
              ] \
            }" $SLACK_WEBHOOK_URL
          when: on_fail

  notify_success:
    docker:
      - image: circleci/buildpack-deps
    steps:
      - run:
          name: Notify Slack about tests passing
          command: |
            curl -X POST -H 'Content-type: application/json' \
            --data \
            "{ \
              \"attachments\": [ \
              { \
                \"fallback\": \"All is well & green on $CIRCLE_BRANCH, for $CIRCLE_PROJECT_USERNAME/$CIRCLE_PROJECT_REPONAME.\", \
                \"color\": \"#00B700\", \
                \"pretext\": \"All is well & green on $CIRCLE_BRANCH. Nothing to see here. \", \
                \"author_name\": \"$CIRCLE_PROJECT_USERNAME/$CIRCLE_PROJECT_REPONAME\", \
                \"title\": \"Job: $CIRCLE_JOB \", \
                \"title_link\": \"$CIRCLE_BUILD_URL\", \
                \"text\": \"$CIRCLE_BUILD_URL\", \
                \"fields\": [ \
                { \
                  \"title\": \"Commit\", \
                  \"value\": \"$CIRCLE_SHA1\", \
                  \"short\": false \
                } \
                ] \
              } \
              ] \
            }" $SLACK_WEBHOOK_URL
          when: on_success

  visual:
    parallelism: 1
    resource_class: small
    docker:
      - *system-builder
      - image: quay.io/mikz/dnsmasq
        command:
        - --no-poll
        - --address=/#/127.0.0.1
        - --server=/percy.io/8.8.8.8
      - *mysql-container
      - *memcached-container
      - *redis-container
    steps:
      - checkout-with-submodules
      - *attach-to-workspace
      - prepare-db-for-tests
      - *disable-internet-access
      - run:
          name: Run percy.io visual tests
          command: |
            PERCY_PROJECT=3scale/porta PERCY_BRANCH=$CIRCLE_BRANCH PERCY_COMMIT=$CIRCLE_SHA1 PERCY_ENABLE=1 bundle exec cucumber --profile ci --profile visual features
      - *enable-internet-access
      - upload-artifacts
      - store_artifacts:
          path: tmp/capybara
          destination: capybara

##################################### CIRCLECI WORKFLOWS ############################################

workflows:
  version: 2

  mysql_build:
    jobs:
      - notify_start:
          filters:
            branches:
              only: master
      - dependencies_bundler
      - dependencies_npm
      - docker-build:
          context: org-global
      - assets_precompile:
          requires:
            - dependencies_bundler
            - dependencies_npm
      - lint:
          requires:
            - assets_precompile
      - unit:
          requires:
            - dependencies_bundler
      - functional:
          requires:
            - assets_precompile
      - integration:
          requires:
            - assets_precompile
      - rspec:
          requires:
            - dependencies_bundler
      - cucumber:
          requires:
            - assets_precompile
      - notify_success:
          requires:
            - rspec
            - unit
            - cucumber
            - integration
            - functional
            - lint
          filters:
            branches:
              only: master
      - notify_failure:
          requires:
            - rspec
            - unit
            - cucumber
            - integration
            - functional
            - lint
          filters:
            branches:
              only: master

  postgres_build:
    jobs:
      - notify_start:
          filters:
            branches:
              only: master
      - deps_bundler_postgres
      - dependencies_npm
      - docker-build:
          context: org-global
      - assets_precompile:
          requires:
            - deps_bundler_postgres
            - dependencies_npm
      - lint:
          requires:
            - assets_precompile
      - unit-postgres:
          requires:
            - deps_bundler_postgres
      - functional-postgres:
          requires:
            - assets_precompile
      - integration-postgres:
          requires:
            - assets_precompile
      - rspec-postgres:
          requires:
            - deps_bundler_postgres
      - cucumber-postgres:
          requires:
            - assets_precompile
      - notify_success:
          requires:
            - rspec-postgres
            - unit-postgres
            - cucumber-postgres
            - integration-postgres
            - functional-postgres
            - lint
          filters:
            branches:
              only: master
      - notify_failure:
          requires:
            - rspec-postgres
            - unit-postgres
            - cucumber-postgres
            - integration-postgres
            - functional-postgres
            - lint
          filters:
            branches:
              only: master

  oracle_build:
    jobs:
      - manual_approval: # <<< A job that will require manual approval in the CircleCI web application.
          type: approval # <<< This key-value pair will set your workflow to a status of "On Hold"
        # On approval of the `hold` job, any successive job that requires the `hold` job will run.
      - notify_start:
          requires:
            - manual_approval
          filters:
            branches:
              only: master
      - deps_bundler_oracle:
          requires:
            - manual_approval
      - dependencies_npm:
          requires:
            - manual_approval
      - docker-build:
          context: org-global
          requires:
            - manual_approval
      - assets_precompile:
          requires:
            - deps_bundler_oracle
            - dependencies_npm
      - lint:
          requires:
            - assets_precompile
      - unit-oracle:
          requires:
            - deps_bundler_oracle
      - functional-oracle:
          requires:
            - assets_precompile
      - integration-oracle:
          requires:
            - assets_precompile
      - rspec-oracle:
          requires:
            - deps_bundler_oracle
      - cucumber-oracle:
          requires:
            - assets_precompile
      - notify_success:
          requires:
            - rspec-oracle
            - unit-oracle
            - cucumber-oracle
            - integration-oracle
            - functional-oracle
            - lint
          filters:
            branches:
              only: master
      - notify_failure:
          requires:
            - rspec-oracle
            - unit-oracle
            - cucumber-oracle
            - integration-oracle
            - functional-oracle
            - lint
          filters:
            branches:
              only: master

  visual_tests:
    jobs:
      - manual_approval: # <<< A job that will require manual approval in the CircleCI web application.
          type: approval # <<< This key-value pair will set your workflow to a status of "On Hold"
        # On approval of the `hold` job, any successive job that requires the `hold` job will run.
      - dependencies_bundler:
          requires:
            - manual_approval
      - dependencies_npm:
          requires:
            - manual_approval
      - assets_precompile:
          requires:
            - dependencies_bundler
            - dependencies_npm
      - visual:
          context: percy
          requires:
            - assets_precompile<|MERGE_RESOLUTION|>--- conflicted
+++ resolved
@@ -239,14 +239,9 @@
       - run:
           name: Run Rails tests
           command: |
-<<<<<<< HEAD
             shopt -s extglob
-            TESTS=$(bundle exec rake "test:files:${CIRCLE_JOB%-@(postgres|oracle)}" | circleci tests split --split-by=timings)
-            bundle exec rake test:run TESTS="$TESTS" TESTOPTS=--verbose --verbose --trace
-=======
-            TEST=$(bundle exec rake "test:files:${CIRCLE_JOB%-oracle}" | circleci tests split --split-by=timings)
+            TEST=$(bundle exec rake "test:files:${CIRCLE_JOB%-@(postgres|oracle)}" | circleci tests split --split-by=timings)
             bundle exec rake test:run TEST="$TEST" TESTOPTS=--verbose --verbose --trace
->>>>>>> bf045112
       - upload-artifacts
 
   save-gem-cache:
