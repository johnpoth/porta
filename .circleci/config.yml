--- conflicted
+++ resolved
@@ -74,6 +74,12 @@
     MYSQL_ROOT_PASSWORD: ''
     MYSQL_DATABASE: circleci
 
+postgres-container: &postgres-container
+  image: circleci/postgres:11-alpine
+  environment:
+    POSTGRES_DB: circleci
+    POSTGRES_USER: root
+
 oracle-db-container: &oracle-db-container
   image: quay.io/3scale/oracle:12.2.0.1-ee-scripted
   auth:
@@ -86,13 +92,6 @@
     ORACLE_PWD: 'threescalepass'
   command: |
     bash -c "sed -i.bak 's|2048|6144|g' /opt/oracle/dbca.rsp.tmpl && exec /opt/oracle/runOracle.sh"
-
-<<<<<<< HEAD
-postgres-container: &postgres-container
-  image: circleci/postgres:11-alpine
-  environment:
-    POSTGRES_DB: circleci
-    POSTGRES_USER: root
 
 clone-oracle-libs: &clone-oracle-libs
   run:
@@ -107,10 +106,9 @@
       sudo rm -rf /opt/system/vendor/oracle
       rm -rf vendor/oracle/*.zip
       sudo cp config/oracle/*.ini /etc/
-=======
+
 memcached-container: &memcached-container
   image: memcached:1.5-alpine
->>>>>>> afcdbbeb
 
 redis-container: &redis-container
   image: redis:4.0-alpine
@@ -155,35 +153,14 @@
           environment:
             BUNDLE_RETRY: 3
             BUNDLE_JOBS: 3
-<<<<<<< HEAD
-      - save_cache:
-          key: v1-bundler-gems-{{ arch }}-{{ .Branch }}-{{ checksum "Gemfile.lock" }}
-          paths:
-            - ./vendor/bundle
-            - ./.bundle/
-      - persist_to_workspace:
-          root: .
-          paths:
-            - ./vendor/bundle
-            - ./.bundle/
-  deps_bundler_oracle:
-    docker:
-      - *system-builder
-=======
       - save-gem-cache
       - *persist-vendored-dependencies-to-workspace
 
   clone-oracle-libraries:
->>>>>>> afcdbbeb
     steps:
       - add_ssh_keys:
           fingerprints:
-<<<<<<< HEAD
-            - "36:6a:7a:93:88:52:12:dd:4c:84:3a:42:bf:8c:c3:58"
-      - *clone-oracle-libs
-=======
           - "36:6a:7a:93:88:52:12:dd:4c:84:3a:42:bf:8c:c3:58"
->>>>>>> afcdbbeb
       - run:
           name: "Fetch oracle libraries"
           command: |
@@ -271,11 +248,6 @@
       - save_cache:
           key: v1-bundler-gems-{{ .Environment.DB }}-{{ arch }}-{{ .Branch }}-{{ checksum "Gemfile.lock" }}-{{ checksum "gemfiles/prod/Gemfile.lock" }}
           paths:
-<<<<<<< HEAD
-            - ./vendor/bundle
-            - ./.bundle/
-  dependencies_npm:
-=======
           - ./vendor/bundle
           - ./.bundle/
 
@@ -317,9 +289,19 @@
     environment:
       DB: mysql
 
+  builder-with-postgres:
+    resource_class: small
+    docker:
+      - *system-builder
+      - *postgres-container
+      - *memcached-container
+      - *redis-container
+    working_directory: /opt/app-root/src/project
+    environment:
+      DB: postgresql
+
   builder-with-oracle:
     resource_class: large
->>>>>>> afcdbbeb
     docker:
       - *system-builder
       - *oracle-db-container
@@ -336,6 +318,13 @@
     executor:
       name: builder
       database: mysql
+    steps:
+      - install-gem-dependencies
+
+  deps_bundler_postgres:
+    executor:
+      name: builder
+      database: postgresql
     steps:
       - install-gem-dependencies
 
@@ -388,15 +377,7 @@
             - ./config/*.yml
 
   lint:
-<<<<<<< HEAD
-    docker:
-      - *system-builder
-    #      - *mysql-container
-    #      - image: memcached:1.5-alpine
-    #      - image: redis:4.0-alpine
-=======
     executor: builder
->>>>>>> afcdbbeb
     steps:
       - run:
           name: Start Xvfb
@@ -434,58 +415,18 @@
 
   unit:
     parallelism: 8
-<<<<<<< HEAD
-    resource_class: small
-    docker:
-      - *system-builder
-      - *mysql-container
-      - *postgres-container
-      - image: memcached:1.5-alpine
-      - image: redis:4.0-alpine
-=======
     executor: builder-with-mysql
->>>>>>> afcdbbeb
+    steps:
+      - rails-tests
+
+  unit-postgres:
+    parallelism: 8
+    executor: builder-with-postgres
     steps:
       - rails-tests
 
   unit-oracle:
     parallelism: 6
-<<<<<<< HEAD
-    resource_class: large
-    docker:
-      - *system-builder
-      - *oracle-db-container
-      - image: memcached:1.5-alpine
-      - image: redis:4.0-alpine
-    steps:
-      - checkout
-      - *git-submodules
-      - *attach-to-workspace
-      - add_ssh_keys:
-          fingerprints:
-            - "36:6a:7a:93:88:52:12:dd:4c:84:3a:42:bf:8c:c3:58"
-      - *clone-oracle-libs
-      - run:
-          name: Prepare database & config files
-          command: |
-            cp config/examples/*.yml config/
-            DB=oracle bundle exec rake ci:db:ready db:create db:test:prepare
-      - *rails-tests-oracle
-      - *store-junit-test-results
-      - *store-test-artifacts
-      - *store-log-artifacts
-      - *upload-coverage
-
-  functional:
-    parallelism: 2
-    resource_class: small
-    docker:
-      - *system-builder
-      - *mysql-container
-      - *postgres-container
-      - image: memcached:1.5-alpine
-      - image: redis:4.0-alpine
-=======
     executor: builder-with-oracle
     steps:
       - rails-tests:
@@ -495,48 +436,17 @@
   functional:
     parallelism: 2
     executor: builder-with-mysql
->>>>>>> afcdbbeb
+    steps:
+      - rails-tests
+
+  functional-postgres:
+    parallelism: 2
+    executor: builder-with-postgres
     steps:
       - rails-tests
 
   functional-oracle:
     parallelism: 2
-<<<<<<< HEAD
-    resource_class: large
-    docker:
-      - *system-builder
-      - *oracle-db-container
-      - image: memcached:1.5-alpine
-      - image: redis:4.0-alpine
-    steps:
-      - checkout
-      - *git-submodules
-      - *attach-to-workspace
-      - add_ssh_keys:
-          fingerprints:
-            - "36:6a:7a:93:88:52:12:dd:4c:84:3a:42:bf:8c:c3:58"
-      - *clone-oracle-libs
-      - run:
-          name: Prepare database & config files
-          command: |
-            cp config/examples/*.yml config/
-            DB=oracle bundle exec rake ci:db:ready db:create db:test:prepare
-      - *rails-tests-oracle
-      - *store-junit-test-results
-      - *store-test-artifacts
-      - *store-log-artifacts
-      - *upload-coverage
-
-  integration:
-    parallelism: 8
-    resource_class: small
-    docker:
-      - *system-builder
-      - *mysql-container
-      - *postgres-container
-      - image: memcached:1.5-alpine
-      - image: redis:4.0-alpine
-=======
     executor: builder-with-oracle
     steps:
       - rails-tests:
@@ -547,66 +457,17 @@
   integration:
     parallelism: 8
     executor: builder-with-mysql
->>>>>>> afcdbbeb
+    steps:
+      - rails-tests
+
+  integration-postgres:
+    parallelism: 8
+    executor: builder-with-postgres
     steps:
       - rails-tests
 
   integration-oracle:
     parallelism: 6
-<<<<<<< HEAD
-    resource_class: large
-    docker:
-      - *system-builder
-      - *oracle-db-container
-      - image: memcached:1.5-alpine
-      - image: redis:4.0-alpine
-    steps:
-      - checkout
-      - *git-submodules
-      - *attach-to-workspace
-      - add_ssh_keys:
-          fingerprints:
-            - "36:6a:7a:93:88:52:12:dd:4c:84:3a:42:bf:8c:c3:58"
-      - *clone-oracle-libs
-      - run:
-          name: Prepare database & config files
-          command: |
-            cp config/examples/*.yml config/
-            DB=oracle bundle exec rake ci:db:ready db:create db:test:prepare
-      - *rails-tests-oracle
-      - *store-junit-test-results
-      - *store-test-artifacts
-      - *store-log-artifacts
-      - *upload-coverage
-
-
-  rspec:
-    parallelism: 3
-    resource_class: small
-    docker:
-      - *system-builder
-      - *mysql-container
-      - *postgres-container
-      - image: memcached:1.5-alpine
-      - image: redis:4.0-alpine
-    steps:
-      - checkout
-      - *git-submodules
-      - *attach-to-workspace
-      - run:
-          name: Prepare database & config files
-          command: |
-            cp config/examples/*.yml config/
-            bundle exec rake db:create db:test:prepare
-      - run:
-          name: Rspec tests
-          command: |
-            bundle exec rspec --format progress $(circleci tests glob "spec/**/*_spec.rb" | circleci tests split --split-by=timings)
-      - *store-junit-test-results
-      - *store-test-artifacts
-      - *store-log-artifacts
-      - *upload-coverage
-=======
     executor: builder-with-oracle
     steps:
       - rails-tests:
@@ -618,63 +479,46 @@
     executor: builder-with-mysql
     steps:
       - rspec-tests
->>>>>>> afcdbbeb
+
+  rspec-postgres:
+    parallelism: 3
+    executor: builder-with-postgres
+    steps:
+      - rspec-tests
 
   rspec-oracle:
     parallelism: 4
     executor: builder-with-oracle
     steps:
-<<<<<<< HEAD
-      - checkout
-      - *git-submodules
-      - *attach-to-workspace
-      - add_ssh_keys:
-          fingerprints:
-            - "36:6a:7a:93:88:52:12:dd:4c:84:3a:42:bf:8c:c3:58"
-      - *clone-oracle-libs
-      - run:
-          name: Prepare database & config files
-          command: |
-            cp config/examples/*.yml config/
-            DB=oracle bundle exec rake ci:db:ready db:create db:test:prepare
-      - run:
-          name: Rspec tests
-          command: |
-            DB=oracle bundle exec rspec --format progress $(circleci tests glob "spec/**/*_spec.rb" | circleci tests split --split-by=timings)
-      - *store-junit-test-results
-      - *store-test-artifacts
-      - *store-log-artifacts
-      - *upload-coverage
-
-=======
       - rspec-tests:
           extra-deps:
             - clone-oracle-libraries
->>>>>>> afcdbbeb
-
 
   cucumber:
     parallelism: 40
     resource_class: small
     docker:
       - *system-builder
-<<<<<<< HEAD
-      - image: quay.io/mikz/dnsmasq
-        command:
-          - --no-poll
-          - --address=/#/127.0.0.1
-      - *mysql-container
-      - *postgres-container
-      - image: memcached:1.5-alpine
-      - image: redis:4.0-alpine
-=======
       - *dnsmasq-container
       - *mysql-container
       - *memcached-container
       - *redis-container
     environment:
       DB: mysql
->>>>>>> afcdbbeb
+    steps:
+      - cucumber-tests
+
+  cucumber-postgres:
+    parallelism: 40
+    resource_class: small
+    docker:
+      - *system-builder
+      - *dnsmasq-container
+      - *postgres-container
+      - *memcached-container
+      - *redis-container
+    environment:
+      DB: postgresql
     steps:
       - cucumber-tests
 
@@ -683,57 +527,16 @@
     resource_class: large
     docker:
       - *system-builder
-<<<<<<< HEAD
-      - image: quay.io/mikz/dnsmasq
-        command:
-          - --no-poll
-          - --address=/#/127.0.0.1
-=======
       - *dnsmasq-container
->>>>>>> afcdbbeb
       - *oracle-db-container
       - *memcached-container
       - *redis-container
     environment:
       DB: oracle
     steps:
-<<<<<<< HEAD
-      - checkout
-      - *git-submodules
-      - *attach-to-workspace
-      - add_ssh_keys:
-          fingerprints:
-            - "36:6a:7a:93:88:52:12:dd:4c:84:3a:42:bf:8c:c3:58"
-      - *clone-oracle-libs
-      - run:
-          name: Prepare database
-          command: |
-            DB=oracle bundle exec rake ci:db:ready db:create db:test:prepare
-      - run:
-          name: Disable internet access
-          command: sudo sed -c -i".bak" 's/127\.0\.0\.11$/127.0.0.1/' /etc/resolv.conf
-      - run:
-          name: Run cucumber tests
-          command: |
-            TESTS=$(circleci tests glob "features/**/*.feature" | circleci tests split --split-by=timings)
-            DB=oracle bundle exec cucumber --profile ci ${TESTS}
-      - run:
-          name: Enabled internet access
-          command: sudo sed -c -i".bak" 's/127\.0\.0\.1$/127.0.0.11/' /etc/resolv.conf
-          when: always
-      - *store-junit-test-results
-      - *store-test-artifacts
-      - *store-log-artifacts
-      - store_artifacts:
-          path: tmp/capybara
-          destination: capybara
-      - *upload-coverage
-
-=======
       - cucumber-tests:
           extra-deps:
             - clone-oracle-libraries
->>>>>>> afcdbbeb
 
   docker-build:
     resource_class: small
@@ -854,8 +657,6 @@
             }" $SLACK_WEBHOOK_URL
           when: on_success
 
-
-
   visual:
     parallelism: 1
     resource_class: small
@@ -863,25 +664,12 @@
       - *system-builder
       - image: quay.io/mikz/dnsmasq
         command:
-<<<<<<< HEAD
-          - --no-poll
-          - --address=/#/127.0.0.1
-          - --server=/percy.io/8.8.8.8
-      - image: circleci/mysql:5.7-ram
-        environment:
-          MYSQL_ALLOW_EMPTY_PASSWORD: yes
-          MYSQL_ROOT_PASSWORD: ''
-          MYSQL_DATABASE: circleci
-      - image: memcached:1.5-alpine
-      - image: redis:4.0-alpine
-=======
         - --no-poll
         - --address=/#/127.0.0.1
         - --server=/percy.io/8.8.8.8
       - *mysql-container
       - *memcached-container
       - *redis-container
->>>>>>> afcdbbeb
     steps:
       - checkout-with-submodules
       - *attach-to-workspace
@@ -901,36 +689,6 @@
 
 workflows:
   version: 2
-  pg_build:
-    jobs:
-      - dependencies_bundler:
-          context: postgres
-      - dependencies_npm
-      - assets_precompile:
-          requires:
-            - dependencies_bundler
-            - dependencies_npm
-          context: postgres
-      - unit:
-          context: postgres
-          requires:
-            - dependencies_bundler
-      - functional:
-          context: postgres
-          requires:
-            - assets_precompile
-      - integration:
-          context: postgres
-          requires:
-            - assets_precompile
-      - rspec:
-          context: postgres
-          requires:
-            - dependencies_bundler
-      - cucumber:
-          context: postgres
-          requires:
-            - assets_precompile
 
   mysql_build:
     jobs:
@@ -946,7 +704,6 @@
           requires:
             - dependencies_bundler
             - dependencies_npm
-
       - lint:
           requires:
             - assets_precompile
@@ -987,6 +744,62 @@
           filters:
             branches:
               only: master
+
+  postgres_build:
+    jobs:
+      - notify_start:
+          filters:
+            branches:
+              only: master
+      - deps_bundler_postgres
+      - dependencies_npm
+      - docker-build:
+          context: org-global
+      - assets_precompile:
+          requires:
+            - deps_bundler_postgres
+            - dependencies_npm
+      - lint:
+          requires:
+            - assets_precompile
+      - unit-postgres:
+          requires:
+            - deps_bundler_postgres
+      - functional-postgres:
+          requires:
+            - assets_precompile
+      - integration-postgres:
+          requires:
+            - assets_precompile
+      - rspec-postgres:
+          requires:
+            - deps_bundler_postgres
+      - cucumber-postgres:
+          requires:
+            - assets_precompile
+      - notify_success:
+          requires:
+            - rspec-postgres
+            - unit-postgres
+            - cucumber-postgres
+            - integration-postgres
+            - functional-postgres
+            - lint
+          filters:
+            branches:
+              only: master
+      - notify_failure:
+          requires:
+            - rspec-postgres
+            - unit-postgres
+            - cucumber-postgres
+            - integration-postgres
+            - functional-postgres
+            - lint
+          filters:
+            branches:
+              only: master
+
   oracle_build:
     jobs:
       - manual_approval: # <<< A job that will require manual approval in the CircleCI web application.
@@ -1012,7 +825,6 @@
           requires:
             - deps_bundler_oracle
             - dependencies_npm
-
       - lint:
           requires:
             - assets_precompile
@@ -1042,7 +854,6 @@
           filters:
             branches:
               only: master
-
       - notify_failure:
           requires:
             - rspec-oracle
